<<<<<<< HEAD
# VERSION: 6
=======
# VERSION: 7
>>>>>>> b0c931c0
# DO NOT CHANGE THIS FILE WITHOUT REVIEW

# --- Common ---
# Timeout in seconds
NETWORK_TIMEOUT=5

# Slight hack, but since the .env file is not entirely read by remote machine services (only
# specific entries), specify special key here. If the key is present in environment, we know
# we are running locally (which will always use .env file)
USING_ENV_FILE=1

# Keep quotes to prevent key from being commented by '#'
JWT_SECRET_KEY=""
JWT_ALGORITHM=HS256
TOKEN_EXPIRE_MINUTES=30

# --- Backend interface (server) ---
SERVER_HOST=server_interface
SERVER_PORT=8080

# --- DB handler (db) ---
DB_HANDLER_HOST=db_handler
DB_HANDLER_PORT=8080

# Needs to start from root
DB_HANDLER_STORAGE_PATH=/storage

# "sqlite" or "postgres"
DB_ENGINE=postgres

# --- DB engine (postgres) ---
POSTGRES_HOST=postgres
POSTGRES_PORT=5432

POSTGRES_DB=
POSTGRES_USER=

# Keep quotes to prevent password from being commented by '#'
POSTGRES_PASSWORD=""

# --- Execution engine (execution_engine) ---
EXECUTION_ENGINE_HOST=execution_engine
EXECUTION_ENGINE_PORT=8080

# --- Execution environment (execution_env) ---
EXECUTION_ENVIRONMENT_IMAGE_NAME=c_execution_image
EXECUTION_ENVIRONMENT_APP_DIR=/app
EXECUTION_ENVIRONMENT_SCRIPT_NAME=run.sh
EXECUTION_ENVIRONMENT_TMP_DIR_PREFIX=exc_tmp_

# Maximum amount of processes per user
# WATCH OUT: This is system-wide
# Adjust uid of containerised user accordingly
EXECUTION_ENVIRONMENT_MAX_NPROC=10

# Maximum file size in bytes that can be created inside container in bytes
EXECUTION_ENVIRONMENT_MAX_FSIZE=1024000<|MERGE_RESOLUTION|>--- conflicted
+++ resolved
@@ -1,8 +1,4 @@
-<<<<<<< HEAD
-# VERSION: 6
-=======
 # VERSION: 7
->>>>>>> b0c931c0
 # DO NOT CHANGE THIS FILE WITHOUT REVIEW
 
 # --- Common ---
