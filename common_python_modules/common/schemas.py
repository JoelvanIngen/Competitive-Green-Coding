--- conflicted
+++ resolved
@@ -13,7 +13,6 @@
 from common.typing import ErrorReason, Language, PermissionLevel, ErrorType
 
 
-<<<<<<< HEAD
 class ErrorResponse(BaseModel):
     """Unified schema to communicate all error responses from backend to frontend."""
 
@@ -22,8 +21,6 @@
     details: str | list[str] | None = Field(default=None, description="Additional error details if needed")
 
 
-=======
->>>>>>> a7babb7f
 class JWTokenData(BaseModel):
     """Schema of information stored in JSON Web Token.
     Uuid stored in str as UUID is not JSON serialisable."""
@@ -39,10 +36,7 @@
     username: str = Field()
     email: str = Field()
     password: Annotated[str, StringConstraints(min_length=8, max_length=128)]
-<<<<<<< HEAD
-=======
-    permission_level: PermissionLevel = PermissionLevel.USER
->>>>>>> a7babb7f
+    permission_level: PermissionLevel = PermissionLevel.USER
 
 
 class UserLogin(BaseModel):
@@ -52,7 +46,47 @@
     password: str
 
 
-<<<<<<< HEAD
+class UserGet(BaseModel):
+    """Schema to communicate user from DB handler to Interface."""
+
+    uuid: UUID
+    username: str
+    email: str
+    permission_level: PermissionLevel = PermissionLevel.USER
+
+
+class TokenResponse(BaseModel):
+    """DB should: create and sign a token (JWT?) after successful login, this Schema
+    relays the token to the webserver."""
+
+    access_token: str
+    token_type: Literal["bearer"] = "bearer"
+
+
+class JWTPayload(BaseModel):
+    """Schema to communicate JWT payload information containing user authentication data."""
+
+    uuid: UUID
+    username: str
+    permission: str
+    exp: int
+
+
+class RegisterRequest(BaseModel):
+    """Schema to communicate newly created user from Interface to the DB handler."""
+
+    username: str = Field(max_length=32)
+    email: str = Field(max_length=64)
+    password: Annotated[str, StringConstraints(min_length=8, max_length=128)]
+
+
+class LoginRequest(BaseModel):
+    """Schema to communicate user attempting login from Interface to DB handler."""
+
+    username: str
+    password: str
+
+
 class LeaderboardRequest(BaseModel):
     """Schema to communicate the leaderboard request the Interface to the DB handler."""
 
@@ -63,14 +97,8 @@
 
 class UserScore(BaseModel):
     """Schema to communicate leaderboard entry from DB handler to the Interface."""
-=======
-class UserGet(BaseModel):
-    """Schema to communicate user from DB handler to Interface."""
->>>>>>> a7babb7f
-
-    uuid: UUID
-    username: str
-<<<<<<< HEAD
+
+    username: str
     score: int
 
 
@@ -88,23 +116,6 @@
     """Schema to communicate problem from DB handler to Interface."""
 
     problem_id: int = Field()
-=======
-    email: str
-    permission_level: PermissionLevel = PermissionLevel.USER
-
-
-class TokenResponse(BaseModel):
-    """DB should: create and sign a token (JWT?) after successful login, this Schema
-    relays the token to the webserver."""
-
-    access_token: str
-    token_type: Literal["bearer"] = "bearer"
-
-
-class ProblemPost(BaseModel):
-    """Schema to communicate created problem from Interface to the DB handler."""
-
->>>>>>> a7babb7f
     name: str = Field(max_length=64)
     language: str = Field()
     difficulty: str = Field()
@@ -114,7 +125,6 @@
     template_code: str = Field(max_length=2048)
 
 
-<<<<<<< HEAD
 class ProblemRequest(BaseModel):
     """Schema to communicate problem request by ID from Interface to DB handler."""
 
@@ -123,12 +133,7 @@
 
 class ProblemPost(BaseModel):
     """Schema to communicate created problem from Interface to the DB handler."""
-=======
-class ProblemGet(BaseModel):
-    """Schema to communicate problem from DB handler to Interface."""
->>>>>>> a7babb7f
-
-    problem_id: int = Field()
+
     name: str = Field(max_length=64)
     language: str = Field()
     difficulty: str = Field()
@@ -138,7 +143,6 @@
     template_code: str = Field(max_length=2048)
 
 
-<<<<<<< HEAD
 # TODO: more entries here than OpenAPI doc
 class SubmissionRequest(BaseModel):
     """Schema to communicate submission from Interface to the DB handler."""
@@ -147,8 +151,6 @@
     uuid: UUID = Field()
 
 
-=======
->>>>>>> a7babb7f
 class SubmissionMetadata(BaseModel):
     """
     Schema to communicate submission metadata from DB handler to Interface.
@@ -194,7 +196,6 @@
     code: str = Field()
 
 
-<<<<<<< HEAD
 class SubmissionResponse(BaseModel):
     """Schema to communicate submission from DB handler to the Interface."""
 
@@ -238,8 +239,6 @@
     permission_level: PermissionLevel = PermissionLevel.USER
 
 
-=======
->>>>>>> a7babb7f
 class SubmissionResult(BaseModel):
     """Schema to communicate submission result from engine to DB handler."""
 
