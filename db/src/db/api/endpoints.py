"""
Module containing API endpoints and routing logic.
- Should perform as little action as possible
- All endpoint functions should call an identically-named function from the `actions` submodule,
  to keep this file's footprint as small as possible (otherwise you'll be scrolling for half an
  hour just trying to find a specific function)
"""

from typing import Annotated

from fastapi import APIRouter, Header, Query
from sqlmodel import select
from starlette.responses import StreamingResponse

from common.schemas import (
    LeaderboardRequest,
    LeaderboardResponse,
    LoginRequest,
    ProblemAllRequest,
    ProblemDetailsResponse,
    ProblemsListResponse,
    RegisterRequest,
    SubmissionCreate,
    SubmissionMetadata,
    TokenResponse,
    UserGet,
)
from db.api.modules import actions
from db.models.db_schemas import UserEntry
from db.typing import SessionDep

router = APIRouter()


def code_handler(code: str) -> None:
    raise NotImplementedError(code)  # Use variable code so pylint doesn't warn


@router.post("/auth/register")
async def register_user(user: RegisterRequest, session: SessionDep) -> TokenResponse:
    """POST endpoint to register a user and insert their data into the database.
    Produces uuid for user and stores hashed password.

    Args:
        user (RegisterRequest): data of user to be registered
        session (SessionDep): session to communicate with the database

    Raises:
        HTTPException: 403 if username of to be registered user is already in use

    Returns:
        TokenResponse: JSON Web Token of newly created user
    """

    return actions.register_user(session, user)


@router.post("/auth/login")
async def login_user(login: LoginRequest, session: SessionDep) -> TokenResponse:
    """POST endpoint to check login credentials and hand back JSON Web Token used to identify user
    in other processes.

    Args:
        login (LoginRequest): login data of user
        session (SessionDep): session to communicate with the database

    Raises:
        HTTPException: 401 if user is incorrect or password does not match password on file
        HTTPException: 422 if username does not match username constraints

    Returns:
        TokenResponse: JSON Web Token used to identify user in other processes
    """

    return actions.login_user(session, login)


@router.get("/framework")
async def get_framework(submission: SubmissionCreate):
    buff = await actions.get_framework(submission)

    # Something random here, has no further meaning
    filename = f"framework_{submission.language.name}"

    headers = {
        "Content-Disposition": f'attachment; filename="{filename}"',
        "Content-Type": "application/gzip",
        "Content-Length": str(buff.getbuffer().nbytes),
    }
    return StreamingResponse(buff, headers=headers)


@router.post("/users/me")
async def lookup_current_user(token: TokenResponse, session: SessionDep) -> UserGet:
    """POST endpoint to get user back from input JSON Web Token.

    Args:
        token (TokenResponse): JSON Web Token of user
        session (SessionDep): session to communicate with the database

    Raises:
        HTTPException: 403 if token was invalid/expired/other error occured

    Returns:
        UserGet: user data corresponding to token
    """

    return actions.lookup_current_user(session, token)


# WARNING: for development purposes only
@router.get("/users")
async def read_users(
    session: SessionDep, offset: int = 0, limit: Annotated[int, Query(le=1000)] = 1000
) -> list[UserEntry]:
    """Development GET endpoint to retrieve entire UserEntry table.
    WARNING: FOR DEVELOPMENT PURPOSES ONLY.

    Args:
        session (SessionDep): session to communicate with the database
        offset (int, optional): table index to start from. Defaults to 0.
        limit (Annotated[int, Query, optional): number of entries to retrieve.
            Defaults to 1000)]=1000.

    Returns:
        list[UserEntry]: entries retrieved from UserEntry table
    """

    # TODO: We should put this is a 'testing' submodule if we want to keep this
    #       or even better, put this as a standard test function in tests/unit/api/endpoints.py

    users = session.exec(select(UserEntry).offset(offset).limit(limit)).all()
    return list(users)


@router.get("/leaderboard")
async def get_leaderboard(
    session: SessionDep, board_request: LeaderboardRequest
) -> LeaderboardResponse:
    return actions.get_leaderboard(session, board_request)


<<<<<<< HEAD
@router.post("/problems/all")
async def get_all_problems(
    session: SessionDep,
    request: ProblemAllRequest,
) -> ProblemsListResponse:
    return actions.get_problem_metadata(session, offset=0, limit=request.limit or 100)
=======
@router.post("/problems")
async def create_problem(problem: AddProblemRequest, session: SessionDep, authorization) -> None:
    """POST endpoint to insert problem in database.
    Produces incrementing problem_id.

    Args:
        problem (AddProblemRequest): data of problem to be inserted into the database
        session (SessionDep): session to communicate with the database

    Returns:
        None
    """

    actions.create_problem(session, problem, authorization)


@router.get("/problems")
async def read_problems(
    session: SessionDep, offset: int = 0, limit: Annotated[int, Query(le=100)] = 100
) -> list[ProblemDetailsResponse]:
    """Development GET endpoint to retrieve entire ProblemEntry table.
    WARNING: FOR DEVELOPMENT PURPOSES ONLY.

    Args:
        session (SessionDep): session to communicate with the database
        offset (int, optional): table index to start from. Defaults to 0.
        limit (Annotated[int, Query, optional): number of entries to retrieve.
            Defaults to 1000)]=1000.

    Returns:
        list[ProblemEntry]: entries retrieved from ProblemEntry table
    """

    return actions.read_problems(session, offset, limit)
>>>>>>> cd7ed50f


@router.get("/problems/{problem_id}")
async def read_problem(problem_id: int, session: SessionDep) -> ProblemDetailsResponse:
    """GET endpoint to quickly get problem by problem_id.

    Args:
        problem_id (str): problem_id of problem
        session (SessionDep): session to communicate with the database

    Raises:
        HTTPException: 404 if problem with problem_id is not found

    Returns:
        ProblemDetailsResponse: problem data of problem corresponding to the problem_id
    """

    return actions.read_problem(session, problem_id)


@router.post("/submissions")
async def create_submission(submission: SubmissionCreate, session: SessionDep):
    """POST endpoint to create entry in SubmissionEntry table.
    Produces incrementing submission id (sid) to count the number of submissions a user has done
    for this problem.

    Args:
        submission (SubmissionPost): data of submission to be inserted into the database
        session (SessionDep): session to communicate with the database

    Returns:
        SubmissionEntry: submission entry in the database
    """

    return actions.create_submission(session, submission)


@router.get("/submissions")
async def read_submissions(
    session: SessionDep, offset: int = 0, limit: Annotated[int, Query(le=100)] = 100
) -> list[SubmissionMetadata]:
    """Development GET endpoint to retrieve entire SubmissionEntry table.
    WARNING: FOR DEVELOPMENT PURPOSES ONLY.

    Args:
        session (SessionDep): session to communicate with the database
        offset (int, optional): table index to start from. Defaults to 0.
        limit (Annotated[int, Query, optional): number of entries to retrieve.
            Defaults to 1000)]=1000.

    Returns:
        list[SubmissionEntry]: entries retrieved from SubmissionEntry table
    """

    return actions.read_submissions(session, offset, limit)


@router.get("/health", status_code=200)
async def health_check():
    """GET endpoint to check health of the database microservice.

    Returns:
        dict[str, str]: status and corresponding message of database microservice
    """

    return {"status": "ok", "message": "DB service is running"}


@router.post("/admin/add-problem")
async def add_problem(
    problem: AddProblemRequest,
    session: SessionDep,
    authorization: str = Header(...),
) -> ProblemDetailsResponse:
    """POST endpoint to add a problem as an admin.
    Args:
        authorization (str): Authorization header containing the admin token
        session (SessionDep): session to communicate with the database
        problem (ProblemPost): data of problem to be inserted into the database
    Returns:
        ProblemGet: problem data of the newly created problem
    """

    return actions.create_problem(session, problem, authorization)<|MERGE_RESOLUTION|>--- conflicted
+++ resolved
@@ -140,49 +140,12 @@
     return actions.get_leaderboard(session, board_request)
 
 
-<<<<<<< HEAD
 @router.post("/problems/all")
 async def get_all_problems(
     session: SessionDep,
     request: ProblemAllRequest,
 ) -> ProblemsListResponse:
     return actions.get_problem_metadata(session, offset=0, limit=request.limit or 100)
-=======
-@router.post("/problems")
-async def create_problem(problem: AddProblemRequest, session: SessionDep, authorization) -> None:
-    """POST endpoint to insert problem in database.
-    Produces incrementing problem_id.
-
-    Args:
-        problem (AddProblemRequest): data of problem to be inserted into the database
-        session (SessionDep): session to communicate with the database
-
-    Returns:
-        None
-    """
-
-    actions.create_problem(session, problem, authorization)
-
-
-@router.get("/problems")
-async def read_problems(
-    session: SessionDep, offset: int = 0, limit: Annotated[int, Query(le=100)] = 100
-) -> list[ProblemDetailsResponse]:
-    """Development GET endpoint to retrieve entire ProblemEntry table.
-    WARNING: FOR DEVELOPMENT PURPOSES ONLY.
-
-    Args:
-        session (SessionDep): session to communicate with the database
-        offset (int, optional): table index to start from. Defaults to 0.
-        limit (Annotated[int, Query, optional): number of entries to retrieve.
-            Defaults to 1000)]=1000.
-
-    Returns:
-        list[ProblemEntry]: entries retrieved from ProblemEntry table
-    """
-
-    return actions.read_problems(session, offset, limit)
->>>>>>> cd7ed50f
 
 
 @router.get("/problems/{problem_id}")
