"""
Module containing API endpoints and routing logic.
- Should perform as little action as possible
- All endpoint functions should call an identically-named function from the `actions` submodule,
  to keep this file's footprint as small as possible (otherwise you'll be scrolling for half an
  hour just trying to find a specific function)
"""

from typing import Annotated

from fastapi import APIRouter, Query
from sqlmodel import select

from common.schemas import (
    AddProblemRequest,
    LeaderboardRequest,
    LeaderboardResponse,
    LoginRequest,
    ProblemDetailsResponse,
    RegisterRequest,
    SubmissionCreate,
    SubmissionMetadata,
    TokenResponse,
    UserGet,
)
from db.api.modules import actions
from db.models.db_schemas import UserEntry
from db.typing import SessionDep

router = APIRouter()


def code_handler(code: str) -> None:
    raise NotImplementedError(code)  # Use variable code so pylint doesn't warn


<<<<<<< HEAD
@router.post("/auth/register/")
async def register_user(user: RegisterRequest, session: SessionDep) -> TokenResponse:
=======
@router.post("/auth/register")
async def register_user(user: UserRegister, session: SessionDep) -> TokenResponse:
>>>>>>> 4e74e57f
    """POST endpoint to register a user and insert their data into the database.
    Produces uuid for user and stores hashed password.

    Args:
        user (RegisterRequest): data of user to be registered
        session (SessionDep): session to communicate with the database

    Raises:
        HTTPException: 403 if username of to be registered user is already in use

    Returns:
        TokenResponse: JSON Web Token of newly created user
    """

    return actions.register_user(session, user)


<<<<<<< HEAD
@router.post("/auth/login/")
async def login_user(login: LoginRequest, session: SessionDep) -> TokenResponse:
=======
@router.post("/auth/login")
async def login_user(login: UserLogin, session: SessionDep) -> TokenResponse:
>>>>>>> 4e74e57f
    """POST endpoint to check login credentials and hand back JSON Web Token used to identify user
    in other processes.

    Args:
        login (LoginRequest): login data of user
        session (SessionDep): session to communicate with the database

    Raises:
        HTTPException: 401 if user is incorrect or password does not match password on file
        HTTPException: 422 if username does not match username constraints

    Returns:
        TokenResponse: JSON Web Token used to identify user in other processes
    """

    return actions.login_user(session, login)


@router.post("/users/me")
async def lookup_current_user(token: TokenResponse, session: SessionDep) -> UserGet:
    """POST endpoint to get user back from input JSON Web Token.

    Args:
        token (TokenResponse): JSON Web Token of user
        session (SessionDep): session to communicate with the database

    Raises:
        HTTPException: 403 if token was invalid/expired/other error occured

    Returns:
        UserGet: user data corresponding to token
    """

    return actions.lookup_current_user(session, token)


# WARNING: for development purposes only
@router.get("/users")
async def read_users(
    session: SessionDep, offset: int = 0, limit: Annotated[int, Query(le=1000)] = 1000
) -> list[UserEntry]:
    """Development GET endpoint to retrieve entire UserEntry table.
    WARNING: FOR DEVELOPMENT PURPOSES ONLY.

    Args:
        session (SessionDep): session to communicate with the database
        offset (int, optional): table index to start from. Defaults to 0.
        limit (Annotated[int, Query, optional): number of entries to retrieve.
            Defaults to 1000)]=1000.

    Returns:
        list[UserEntry]: entries retrieved from UserEntry table
    """

    # TODO: We should put this is a 'testing' submodule if we want to keep this
    #       or even better, put this as a standard test function in tests/unit/api/endpoints.py

    users = session.exec(select(UserEntry).offset(offset).limit(limit)).all()
    return list(users)


@router.get("/leaderboard")
async def get_leaderboard(
    session: SessionDep, board_request: LeaderboardRequest
) -> LeaderboardResponse:
    return actions.get_leaderboard(session, board_request)


<<<<<<< HEAD
@router.post("/problems/")
async def create_problem(problem: AddProblemRequest, session: SessionDep) -> None:
=======
@router.post("/problems")
async def create_problem(problem: ProblemPost, session: SessionDep) -> None:
>>>>>>> 4e74e57f
    """POST endpoint to insert problem in database.
    Produces incrementing problem_id.

    Args:
        problem (AddProblemRequest): data of problem to be inserted into the database
        session (SessionDep): session to communicate with the database

    Returns:
        None
    """

    actions.create_problem(session, problem)


@router.get("/problems")
async def read_problems(
    session: SessionDep, offset: int = 0, limit: Annotated[int, Query(le=100)] = 100
) -> list[ProblemDetailsResponse]:
    """Development GET endpoint to retrieve entire ProblemEntry table.
    WARNING: FOR DEVELOPMENT PURPOSES ONLY.

    Args:
        session (SessionDep): session to communicate with the database
        offset (int, optional): table index to start from. Defaults to 0.
        limit (Annotated[int, Query, optional): number of entries to retrieve.
            Defaults to 1000)]=1000.

    Returns:
        list[ProblemEntry]: entries retrieved from ProblemEntry table
    """

    return actions.read_problems(session, offset, limit)


@router.get("/problems/{problem_id}")
async def read_problem(problem_id: int, session: SessionDep) -> ProblemDetailsResponse:
    """GET endpoint to quickly get problem by problem_id.

    Args:
        problem_id (str): problem_id of problem
        session (SessionDep): session to communicate with the database

    Raises:
        HTTPException: 404 if problem with problem_id is not found

    Returns:
        ProblemDetailsResponse: problem data of problem corresponding to the problem_id
    """

    return actions.read_problem(session, problem_id)


@router.post("/submissions")
async def create_submission(submission: SubmissionCreate, session: SessionDep):
    """POST endpoint to create entry in SubmissionEntry table.
    Produces incrementing submission id (sid) to count the number of submissions a user has done
    for this problem.

    Args:
        submission (SubmissionPost): data of submission to be inserted into the database
        session (SessionDep): session to communicate with the database

    Returns:
        SubmissionEntry: submission entry in the database
    """

    return actions.create_submission(session, submission)


@router.get("/submissions")
async def read_submissions(
    session: SessionDep, offset: int = 0, limit: Annotated[int, Query(le=100)] = 100
) -> list[SubmissionMetadata]:
    """Development GET endpoint to retrieve entire SubmissionEntry table.
    WARNING: FOR DEVELOPMENT PURPOSES ONLY.

    Args:
        session (SessionDep): session to communicate with the database
        offset (int, optional): table index to start from. Defaults to 0.
        limit (Annotated[int, Query, optional): number of entries to retrieve.
            Defaults to 1000)]=1000.

    Returns:
        list[SubmissionEntry]: entries retrieved from SubmissionEntry table
    """

    return actions.read_submissions(session, offset, limit)


@router.get("/health", status_code=200)
async def health_check():
    """GET endpoint to check health of the database microservice.

    Returns:
        dict[str, str]: status and corresponding message of database microservice
    """

    return {"status": "ok", "message": "DB service is running"}<|MERGE_RESOLUTION|>--- conflicted
+++ resolved
@@ -34,13 +34,8 @@
     raise NotImplementedError(code)  # Use variable code so pylint doesn't warn
 
 
-<<<<<<< HEAD
 @router.post("/auth/register/")
 async def register_user(user: RegisterRequest, session: SessionDep) -> TokenResponse:
-=======
-@router.post("/auth/register")
-async def register_user(user: UserRegister, session: SessionDep) -> TokenResponse:
->>>>>>> 4e74e57f
     """POST endpoint to register a user and insert their data into the database.
     Produces uuid for user and stores hashed password.
 
@@ -58,13 +53,8 @@
     return actions.register_user(session, user)
 
 
-<<<<<<< HEAD
 @router.post("/auth/login/")
 async def login_user(login: LoginRequest, session: SessionDep) -> TokenResponse:
-=======
-@router.post("/auth/login")
-async def login_user(login: UserLogin, session: SessionDep) -> TokenResponse:
->>>>>>> 4e74e57f
     """POST endpoint to check login credentials and hand back JSON Web Token used to identify user
     in other processes.
 
@@ -133,13 +123,8 @@
     return actions.get_leaderboard(session, board_request)
 
 
-<<<<<<< HEAD
 @router.post("/problems/")
 async def create_problem(problem: AddProblemRequest, session: SessionDep) -> None:
-=======
-@router.post("/problems")
-async def create_problem(problem: ProblemPost, session: SessionDep) -> None:
->>>>>>> 4e74e57f
     """POST endpoint to insert problem in database.
     Produces incrementing problem_id.
 
