"""
Module containing API endpoints and routing logic.
- Should perform as little action as possible
- All endpoint functions should call an identically-named function from the `actions` submodule,
  to keep this file's footprint as small as possible (otherwise you'll be scrolling for half an
  hour just trying to find a specific function)
"""

from uuid import UUID

from fastapi import APIRouter, Header
from starlette.responses import StreamingResponse

from common.schemas import (
    AddProblemRequest,
    LeaderboardRequest,
    LeaderboardResponse,
    LoginRequest,
    ProblemAllRequest,
    ProblemDetailsResponse,
    ProblemsListResponse,
    RegisterRequest,
    SettingUpdateRequest,
    SubmissionCreate,
    SubmissionFull,
    SubmissionMetadata,
    SubmissionResult,
    TokenResponse,
    UserGet,
)
from db.api.modules import actions
from db.typing import SessionDep

router = APIRouter()


def code_handler(code: str) -> None:
    raise NotImplementedError(code)  # Use variable code so pylint doesn't warn


@router.post("/auth/register")
async def register_user(user: RegisterRequest, session: SessionDep) -> TokenResponse:
    """POST endpoint to register a user and insert their data into the database.
    Produces uuid for user and stores hashed password.

    Args:
        user (RegisterRequest): data of user to be registered
        session (SessionDep): session to communicate with the database

    Raises:
        HTTPException: 403 if username of to be registered user is already in use

    Returns:
        TokenResponse: JSON Web Token of newly created user
    """

    return actions.register_user(session, user)


@router.post("/auth/login")
async def login_user(login: LoginRequest, session: SessionDep) -> TokenResponse:
    """POST endpoint to check login credentials and hand back JSON Web Token used to identify user
    in other processes.

    Args:
        login (LoginRequest): login data of user
        session (SessionDep): session to communicate with the database

    Raises:
        HTTPException: 401 if user is incorrect or password does not match password on file
        HTTPException: 422 if username does not match username constraints

    Returns:
        TokenResponse: JSON Web Token used to identify user in other processes
    """

    return actions.login_user(session, login)


@router.put("/settings")
async def update_user(
    user: SettingUpdateRequest,
    session: SessionDep,
    authorization: str = Header(..., alias="Authorization"),
) -> TokenResponse:
    """POST endpoint to update user information and hand back a JSON Web Token used to identify
    user to the clientside.

    Args:
        user (SettingUpdateRequest): schema used for updating user information.
        session (SessionDep): session to communicate with the database

    Raises:
        HTTPException(status_code=404, detail="ERROR_USER_NOT_FOUND")
        HTTPException(status_code=422, detail="PROB_INVALID_KEY")

    Returns:
        TokenResponse: JSON Web Token used to identify user in other processes
    """
    parts = authorization.split()
    token = parts[1]

    return actions.update_user(session, user, token)

<<<<<<< HEAD
@router.get("/settings")
async def get_user_information(session: SessionDep, token: str = Header(...)) -> UserGet:
=======

@router.post("/framework")
async def engine_request_framework(submission: SubmissionCreate):
    # Something random here, has no further meaning
    filename = f"framework_{submission.language.name}"

    streamer, cleanup_task = await actions.get_framework_streamer(submission)

    headers = {
        "Content-Disposition": f'attachment; filename="{filename}"',
        "Content-Type": "application/gzip",
    }
    return StreamingResponse(streamer, headers=headers, background=cleanup_task)


@router.post("/users/me")
async def lookup_current_user(token: TokenResponse, session: SessionDep) -> UserGet:
>>>>>>> 6af1026d
    """POST endpoint to get user back from input JSON Web Token.

    Args:
        token (TokenResponse): JSON Web Token of user
        session (SessionDep): session to communicate with the database

    Raises:
        HTTPException: 403 if token was invalid/expired/other error occured

    Returns:
        UserGet: user data corresponding to token
    """

    return actions.lookup_current_user(session, token)


<<<<<<< HEAD
@router.get("/framework")
async def get_framework(submission: SubmissionCreate):
    buff = await actions.get_framework(submission)

    # Something random here, has no further meaning
    filename = f"framework_{submission.language.name}"

    headers = {
        "Content-Disposition": f'attachment; filename="{filename}"',
        "Content-Type": "application/gzip",
        "Content-Length": str(buff.getbuffer().nbytes),
    }
    return StreamingResponse(buff, headers=headers)


# WARNING: for development purposes only
@router.get("/users")
async def read_users(
    session: SessionDep, offset: int = 0, limit: Annotated[int, Query(le=1000)] = 1000
) -> list[UserEntry]:
    """Development GET endpoint to retrieve entire UserEntry table.
    WARNING: FOR DEVELOPMENT PURPOSES ONLY.

    Args:
        session (SessionDep): session to communicate with the database
        offset (int, optional): table index to start from. Defaults to 0.
        limit (Annotated[int, Query, optional): number of entries to retrieve.
            Defaults to 1000)]=1000.

    Returns:
        list[UserEntry]: entries retrieved from UserEntry table
    """

    # TODO: We should put this is a 'testing' submodule if we want to keep this
    #       or even better, put this as a standard test function in tests/unit/api/endpoints.py

    users = session.exec(select(UserEntry).offset(offset).limit(limit)).all()
    return list(users)


=======
>>>>>>> 6af1026d
@router.get("/leaderboard")
async def get_leaderboard(
    session: SessionDep, board_request: LeaderboardRequest
) -> LeaderboardResponse:
    return actions.get_leaderboard(session, board_request)


@router.post("/problems/all")
async def get_all_problems(
    session: SessionDep,
    request: ProblemAllRequest,
) -> ProblemsListResponse:
    return actions.get_problem_metadata(session, offset=0, limit=request.limit or 100)


@router.get("/problems/{problem_id}")
async def read_problem(problem_id: int, session: SessionDep) -> ProblemDetailsResponse:
    """GET endpoint to quickly get problem by problem_id.

    Args:
        problem_id (str): problem_id of problem
        session (SessionDep): session to communicate with the database

    Raises:
        HTTPException: 404 if problem with problem_id is not found

    Returns:
        ProblemDetailsResponse: problem data of problem corresponding to the problem_id
    """

    return actions.read_problem(session, problem_id)


@router.post("/submission")
async def create_submission(
    submission: SubmissionCreate, session: SessionDep
) -> SubmissionMetadata:
    """POST endpoint to create entry in SubmissionEntry table.
    Produces incrementing submission id (sid) to count the number of submissions a user has done
    for this problem.

    Args:
        submission (SubmissionPost): data of submission to be inserted into the database
        session (SessionDep): session to communicate with the database

    Returns:
        SubmissionMetadata: submission entry in the database
    """

    return actions.create_submission(session, submission)


@router.get("/submission/{problem_id}/{user_uuid}")
async def get_submission(problem_id: int, user_uuid: UUID, session: SessionDep) -> SubmissionFull:
    """GET endpoint to get most recent submission for problem with problem_id by user with
    user_uuid.

    Args:
        problem_id (int): problem id of problem submission was for
        user_uuid (UUID): user id of author of the submission
        session (SessionDep): session to communicate with the database

    Returns:
        SubmissionFull: all data belonging to most recent submission made by user with uuid for
            problem with problem_id
    """

    return actions.get_submission(session, problem_id, user_uuid)


@router.post("/write-submission-result", status_code=201)
async def write_submission_results(
    session: SessionDep, submission_result: SubmissionResult
) -> None:
    """POST endpoint to append submission result to a submission entry.
    This is used to append the result of a submission to the existing submission entry.

    Args:
        session (SessionDep): session to communicate with the database
        submission_result (SubmissionResult): data of submission result to be appended

    Raises:
        HTTPException: 404 if submission with submission_uuid is not found

    Returns:
        None
    """

    actions.update_submission(session, submission_result)


@router.get("/health", status_code=200)
async def health_check():
    """GET endpoint to check health of the database microservice.

    Returns:
        dict[str, str]: status and corresponding message of database microservice
    """

    return {"status": "ok", "message": "DB service is running"}


@router.post("/admin/add-problem")
async def add_problem(
    problem: AddProblemRequest,
    session: SessionDep,
    authorization: str = Header(...),
) -> ProblemDetailsResponse:
    """POST endpoint to add a problem as an admin.
    Args:
        authorization (str): Authorization header containing the admin token
        session (SessionDep): session to communicate with the database
        problem (ProblemPost): data of problem to be inserted into the database
    Returns:
        ProblemGet: problem data of the newly created problem
    """

    return actions.create_problem(session, problem, authorization)<|MERGE_RESOLUTION|>--- conflicted
+++ resolved
@@ -102,10 +102,7 @@
 
     return actions.update_user(session, user, token)
 
-<<<<<<< HEAD
-@router.get("/settings")
-async def get_user_information(session: SessionDep, token: str = Header(...)) -> UserGet:
-=======
+
 
 @router.post("/framework")
 async def engine_request_framework(submission: SubmissionCreate):
@@ -121,9 +118,8 @@
     return StreamingResponse(streamer, headers=headers, background=cleanup_task)
 
 
-@router.post("/users/me")
-async def lookup_current_user(token: TokenResponse, session: SessionDep) -> UserGet:
->>>>>>> 6af1026d
+@router.get("/settings")
+async def get_user_information(session: SessionDep, token: str = Header(...)) -> UserGet:
     """POST endpoint to get user back from input JSON Web Token.
 
     Args:
@@ -140,7 +136,6 @@
     return actions.lookup_current_user(session, token)
 
 
-<<<<<<< HEAD
 @router.get("/framework")
 async def get_framework(submission: SubmissionCreate):
     buff = await actions.get_framework(submission)
@@ -181,8 +176,6 @@
     return list(users)
 
 
-=======
->>>>>>> 6af1026d
 @router.get("/leaderboard")
 async def get_leaderboard(
     session: SessionDep, board_request: LeaderboardRequest
