--- conflicted
+++ resolved
@@ -91,15 +91,10 @@
 
 
 @router.get("/users/{username}")
-<<<<<<< HEAD
-def read_user(username: str, session: SessionDep) -> UserGet:
+async def read_user(username: str, session: SessionDep) -> UserGet:
     user = session.exec(
         select(UserEntry).where(UserEntry.username == username)
     ).first()
-=======
-async def read_user(username: str, session: SessionDep) -> UserGet:
-    user = session.exec(select(UserEntry).where(UserEntry.username == username)).first()
->>>>>>> 7d87f14c
     if not user:
         raise HTTPException(status_code=404, detail="User not found")
 
@@ -112,13 +107,8 @@
     return user_get
 
 
-<<<<<<< HEAD
 @router.get("/leaderboard")
-def get_leaderboard(session: SessionDep, offset: int = 0) -> LeaderboardGet:
-=======
-@router.get("/users/leaderboard")
 async def get_leaderboard(session: SessionDep, offset: int = 0) -> LeaderboardGet:
->>>>>>> 7d87f14c
 
     query = (
         select(
@@ -150,15 +140,10 @@
 
 
 @router.post("/problems/")
-<<<<<<< HEAD
-def create_problem(problem: ProblemPost, session: SessionDep) -> ProblemEntry:
+async def create_problem(problem: ProblemPost, session: SessionDep) -> ProblemEntry:
     problem_entry = ProblemEntry(
         name=problem.name, description=problem.description
     )
-=======
-async def create_problem(problem: ProblemPost, session: SessionDep) -> ProblemEntry:
-    problem_entry = ProblemEntry(name=problem.name, description=problem.description)
->>>>>>> 7d87f14c
     problem_entry.tags = translate_tags_to_bitmap(problem.tags)
 
     max_problem_id = session.exec(func.max(ProblemEntry.problem_id)).scalar()
@@ -219,12 +204,8 @@
 
 
 @router.post("/submissions/")
-<<<<<<< HEAD
-def create_submission(submission: SubmissionPost,
+async def create_submission(submission: SubmissionPost,
                       session: SessionDep) -> SubmissionEntry:
-=======
-async def create_submission(submission: SubmissionPost, session: SessionDep) -> SubmissionEntry:
->>>>>>> 7d87f14c
     submission_entry = SubmissionEntry(problem_id=submission.problem_id,
                                        uuid=submission.uuid,
                                        score=submission.score,
@@ -253,17 +234,12 @@
     offset: int = 0,
     limit: Annotated[int, Query(le=100)] = 100,
 ) -> list[SubmissionEntry]:
-<<<<<<< HEAD
     submissions = session.exec(
         select(SubmissionEntry).offset(offset).limit(limit)
     ).all()
     return submissions
-=======
-    submissions = session.exec(select(SubmissionEntry).offset(offset).limit(limit)).all()
-    return submissions
 
 
 @router.get("/health", status_code=200)
 async def health_check():
-    return {"status": "ok", "message": "DB service is running"}
->>>>>>> 7d87f14c
+    return {"status": "ok", "message": "DB service is running"}