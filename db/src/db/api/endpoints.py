import uuid
from typing import Annotated

from fastapi import APIRouter, Depends, HTTPException, Query
from sqlmodel import Session, SQLModel, create_engine, func, select

from db.api.modules.bitmap_translator import translate_bitmap_to_tags, translate_tags_to_bitmap
from db.api.modules.hasher import check_password, hash_password
from db.api.modules.jwt_handler import create_access_token, decode_access_token
from db.models.db_schemas import ProblemEntry, SubmissionEntry, UserEntry
<<<<<<< HEAD
from db.models.schemas import (LeaderboardEntryGet, LeaderboardGet, ProblemGet, ProblemPost,
                               SubmissionPost, TokenResponse, UserGet, UserLogin, UserRegister)

sqlite_file_name = "database.db"
sqlite_url = f"sqlite:///{sqlite_file_name}"
=======
from db.models.schemas import (
    LeaderboardEntryGet,
    LeaderboardGet,
    ProblemGet,
    ProblemPost,
    SubmissionPost,
    TokenResponse,
    UserGet,
    UserLogin,
    UserRegister,
)

SQLITE_FILE_NAME = "database.db"
SQLITE_URL = f"sqlite:///{SQLITE_FILE_NAME}"
>>>>>>> 155211ab

connect_args = {"check_same_thread": False}
engine = create_engine(SQLITE_URL, connect_args=connect_args)


def create_db_and_tables():
    SQLModel.metadata.create_all(engine)


def get_session():
    with Session(engine) as session:
        yield session


SessionDep = Annotated[Session, Depends(get_session)]


router = APIRouter()


def try_get_user_by_username(username: str, session: SessionDep) -> UserEntry | None:
    return session.exec(select(UserEntry).where(UserEntry.username == username)).first()


def try_get_user_by_uuid(_uuid: uuid.UUID, session: SessionDep) -> UserEntry | None:
    return session.exec(select(UserEntry).where(UserEntry.uuid == _uuid)).first()


def get_user_by_username(username: str, session: SessionDep) -> UserEntry:
<<<<<<< HEAD
    return session.exec(select(UserEntry).where(UserEntry.username == username)).first()


def get_user_by_uuid(uuid: uuid.UUID, session: SessionDep) -> UserEntry:
    return session.exec(select(UserEntry).where(UserEntry.uuid == uuid)).first()
=======
    res = try_get_user_by_username(username, session)
    if not res:
        raise HTTPException(status_code=404, detail="User not found")
    return res


def get_user_by_uuid(_uuid: uuid.UUID, session: SessionDep) -> UserEntry:
    res = session.exec(select(UserEntry).where(UserEntry.uuid == _uuid)).first()
    if not res:
        raise HTTPException(status_code=404, detail="User not found")
    return res


def code_handler(code: str) -> None:
    raise NotImplementedError(code)  # Use variable code so pylint doesn't warn
>>>>>>> 155211ab


def add_commit_refresh(entry: UserEntry | ProblemEntry | SubmissionEntry, session: SessionDep):
    session.add(entry)
    session.commit()
    session.refresh(entry)


@router.post("/auth/register/")
async def register_user(user: UserRegister, session: SessionDep) -> UserGet:
    if get_user_by_username(user.username, session) is not None:
        raise HTTPException(status_code=403, detail="Username already in use")

    user_entry = UserEntry(
        username=user.username, email=user.email, permission_level=user.permission_level
    )
    user_entry.uuid = uuid.uuid4()
    user_entry.hashed_password = hash_password(user.password)

    add_commit_refresh(user_entry, session)

    user_get = UserGet(uuid=user_entry.uuid, username=user.username, email=user.email)

    return user_get


@router.post("/auth/login/")
async def login_user(login: UserLogin, session: SessionDep) -> TokenResponse:
    user_entry = get_user_by_username(login.username, session)

<<<<<<< HEAD
    if user_entry and check_password(login.password, user_entry.hashed_password):
        data = {
            "uuid": str(user_entry.uuid),
            "username": user_entry.username,
            "email": user_entry.email,
        }
        jwt_token = create_access_token(data)
        return TokenResponse(access_token=jwt_token)
    else:
=======
    if not (user_entry and check_password(login.password, user_entry.hashed_password)):
>>>>>>> 155211ab
        raise HTTPException(status_code=409, detail="User authentication failure")

    data = {
        "uuid": str(user_entry.uuid),
        "username": user_entry.username,
        "email": user_entry.email,
        "permission_level": user_entry.permission_level,
    }
    jwt_token = create_access_token(data)
    return TokenResponse(access_token=jwt_token)


@router.post("/users/me/")
async def get_active_user(token: TokenResponse, session: SessionDep) -> UserGet:
    try:
        data = decode_access_token(token.access_token)
    except ValueError as e:
        raise HTTPException(status_code=403, detail=str(e)) from e

    user_uuid = uuid.UUID(data["uuid"])
    user_entry = get_user_by_uuid(user_uuid, session)
    user_get = UserGet(
        uuid=user_uuid,
        username=user_entry.username,
        email=user_entry.email,
        permission_level=user_entry.permission_level,
    )

    return user_get


# WARNING: for development purposes only
@router.get("/users/")
async def read_users(
    session: SessionDep,
    offset: int = 0,
    limit: Annotated[int, Query(le=1000)] = 1000,
) -> list[UserEntry]:
    users = session.exec(select(UserEntry).offset(offset).limit(limit)).all()
    return list(users)


@router.get("/users/{username}")
async def read_user(username: str, session: SessionDep) -> UserGet:
    user = session.exec(select(UserEntry).where(UserEntry.username == username)).first()
    if not user:
        raise HTTPException(status_code=404, detail="User not found")

    user_get = UserGet(uuid=user.uuid, username=user.username, email=user.email)

    return user_get


@router.get("/leaderboard")
async def get_leaderboard(session: SessionDep, offset: int = 0) -> LeaderboardGet:
    query = (
        select(
            UserEntry.username,
            func.sum(SubmissionEntry.score).label("total_score"),
<<<<<<< HEAD
            func.count(func.distinct(SubmissionEntry.problem_id)).label("problems_solved"),
=======
                func.distinct(SubmissionEntry.problem_id)
            ).label("problems_solved"),
>>>>>>> 155211ab
        )
        .select_from(SubmissionEntry)
        .join(UserEntry, SubmissionEntry.uuid == UserEntry.uuid)
        .where(SubmissionEntry.successful == 1)
        .group_by(SubmissionEntry.uuid, UserEntry.username)  # type:ignore
        .order_by(func.sum(SubmissionEntry.score).desc())
    )

    results = session.exec(query).all()

    leaderboard = LeaderboardGet(
        entries=[
            LeaderboardEntryGet(
                username=username, total_score=total_score or 0, problems_solved=problems_solved
            )
            for username, total_score, problems_solved in results
        ]
    )

    return leaderboard


@router.post("/problems/")
async def create_problem(problem: ProblemPost, session: SessionDep) -> ProblemEntry:
    problem_entry = ProblemEntry(name=problem.name, description=problem.description)
    problem_entry.tags = translate_tags_to_bitmap(problem.tags)

    add_commit_refresh(problem_entry, session)

    return problem_entry


@router.get("/problems/")
async def read_problems(
    session: SessionDep,
    offset: int = 0,
    limit: Annotated[int, Query(le=100)] = 100,
) -> list[ProblemGet]:
    problems = session.exec(select(ProblemEntry).offset(offset).limit(limit)).all()

    problem_gets = []
    for problem in problems:
        problem_get = ProblemGet(
            problem_id=problem.problem_id,
            name=problem.name,
            description=problem.description,
            tags=[],
        )
        problem_get.tags = translate_bitmap_to_tags(problem.tags)
        problem_gets.append(problem_get)

    return problem_gets


@router.get("/problems/{problem_id}")
async def read_problem(problem_id: int, session: SessionDep) -> ProblemGet:
    problem = session.get(ProblemEntry, problem_id)
    if not problem:
        raise HTTPException(status_code=404, detail="Problem not found")

    problem_get = ProblemGet(
<<<<<<< HEAD
        problem_id=problem.problem_id, name=problem.name, description=problem.description, tags=[]
=======
        problem_id=problem.problem_id,
        name=problem.name,
        description=problem.description,
        tags=[],
>>>>>>> 155211ab
    )

    problem_get.tags = translate_bitmap_to_tags(problem.tags)

    return problem_get


<<<<<<< HEAD
def code_handler(code: str): ...


=======
>>>>>>> 155211ab
@router.post("/submissions/")
async def create_submission(submission: SubmissionPost, session: SessionDep) -> SubmissionEntry:
    submission_entry = SubmissionEntry(
        problem_id=submission.problem_id,
        uuid=submission.uuid,
        score=submission.score,
        timestamp=submission.timestamp,
        successful=submission.successful,
        code=submission.code,
    )

    # Get the maximum sid across all submissions
    max_sid = session.exec(func.max(SubmissionEntry.sid)).scalar()

    code_handler(submission.code)

    if max_sid is not None:
        submission_entry.sid = max_sid + 1
    else:
        submission_entry.sid = 0

    add_commit_refresh(submission_entry, session)

    return submission_entry


@router.get("/submissions/")
async def read_submission(
    session: SessionDep, offset: int = 0, limit: Annotated[int, Query(le=100)] = 100
) -> list[SubmissionEntry]:
<<<<<<< HEAD
    submissions = session.exec(select(SubmissionEntry).offset(offset).limit(limit)).all()
    return submissions
=======
    submissions = session.exec(
        select(SubmissionEntry).offset(offset).limit(limit)
    ).all()
    return list(submissions)
>>>>>>> 155211ab


@router.get("/health", status_code=200)
async def health_check():
    return {"status": "ok", "message": "DB service is running"}<|MERGE_RESOLUTION|>--- conflicted
+++ resolved
@@ -1,5 +1,8 @@
+from typing import Annotated
+
+from fastapi import APIRouter, HTTPException, Query, Depends
+from sqlmodel import Session, SQLModel, create_engine, select, func
 import uuid
-from typing import Annotated
 
 from fastapi import APIRouter, Depends, HTTPException, Query
 from sqlmodel import Session, SQLModel, create_engine, func, select
@@ -8,13 +11,6 @@
 from db.api.modules.hasher import check_password, hash_password
 from db.api.modules.jwt_handler import create_access_token, decode_access_token
 from db.models.db_schemas import ProblemEntry, SubmissionEntry, UserEntry
-<<<<<<< HEAD
-from db.models.schemas import (LeaderboardEntryGet, LeaderboardGet, ProblemGet, ProblemPost,
-                               SubmissionPost, TokenResponse, UserGet, UserLogin, UserRegister)
-
-sqlite_file_name = "database.db"
-sqlite_url = f"sqlite:///{sqlite_file_name}"
-=======
 from db.models.schemas import (
     LeaderboardEntryGet,
     LeaderboardGet,
@@ -29,7 +25,6 @@
 
 SQLITE_FILE_NAME = "database.db"
 SQLITE_URL = f"sqlite:///{SQLITE_FILE_NAME}"
->>>>>>> 155211ab
 
 connect_args = {"check_same_thread": False}
 engine = create_engine(SQLITE_URL, connect_args=connect_args)
@@ -59,13 +54,6 @@
 
 
 def get_user_by_username(username: str, session: SessionDep) -> UserEntry:
-<<<<<<< HEAD
-    return session.exec(select(UserEntry).where(UserEntry.username == username)).first()
-
-
-def get_user_by_uuid(uuid: uuid.UUID, session: SessionDep) -> UserEntry:
-    return session.exec(select(UserEntry).where(UserEntry.uuid == uuid)).first()
-=======
     res = try_get_user_by_username(username, session)
     if not res:
         raise HTTPException(status_code=404, detail="User not found")
@@ -73,7 +61,7 @@
 
 
 def get_user_by_uuid(_uuid: uuid.UUID, session: SessionDep) -> UserEntry:
-    res = session.exec(select(UserEntry).where(UserEntry.uuid == _uuid)).first()
+    res = try_get_user_by_uuid(_uuid, session)
     if not res:
         raise HTTPException(status_code=404, detail="User not found")
     return res
@@ -81,7 +69,6 @@
 
 def code_handler(code: str) -> None:
     raise NotImplementedError(code)  # Use variable code so pylint doesn't warn
->>>>>>> 155211ab
 
 
 def add_commit_refresh(entry: UserEntry | ProblemEntry | SubmissionEntry, session: SessionDep):
@@ -112,19 +99,7 @@
 async def login_user(login: UserLogin, session: SessionDep) -> TokenResponse:
     user_entry = get_user_by_username(login.username, session)
 
-<<<<<<< HEAD
-    if user_entry and check_password(login.password, user_entry.hashed_password):
-        data = {
-            "uuid": str(user_entry.uuid),
-            "username": user_entry.username,
-            "email": user_entry.email,
-        }
-        jwt_token = create_access_token(data)
-        return TokenResponse(access_token=jwt_token)
-    else:
-=======
     if not (user_entry and check_password(login.password, user_entry.hashed_password)):
->>>>>>> 155211ab
         raise HTTPException(status_code=409, detail="User authentication failure")
 
     data = {
@@ -169,7 +144,7 @@
 
 @router.get("/users/{username}")
 async def read_user(username: str, session: SessionDep) -> UserGet:
-    user = session.exec(select(UserEntry).where(UserEntry.username == username)).first()
+    user = get_user_by_username(username, session)
     if not user:
         raise HTTPException(status_code=404, detail="User not found")
 
@@ -184,12 +159,9 @@
         select(
             UserEntry.username,
             func.sum(SubmissionEntry.score).label("total_score"),
-<<<<<<< HEAD
-            func.count(func.distinct(SubmissionEntry.problem_id)).label("problems_solved"),
-=======
                 func.distinct(SubmissionEntry.problem_id)
             ).label("problems_solved"),
->>>>>>> 155211ab
+            func.count(func.distinct(SubmissionEntry.problem_id)).label("problems_solved"),
         )
         .select_from(SubmissionEntry)
         .join(UserEntry, SubmissionEntry.uuid == UserEntry.uuid)
@@ -228,7 +200,8 @@
     offset: int = 0,
     limit: Annotated[int, Query(le=100)] = 100,
 ) -> list[ProblemGet]:
-    problems = session.exec(select(ProblemEntry).offset(offset).limit(limit)).all()
+    problems = session.exec(select(ProblemEntry)
+                            .offset(offset).limit(limit)).all()
 
     problem_gets = []
     for problem in problems:
@@ -251,14 +224,10 @@
         raise HTTPException(status_code=404, detail="Problem not found")
 
     problem_get = ProblemGet(
-<<<<<<< HEAD
-        problem_id=problem.problem_id, name=problem.name, description=problem.description, tags=[]
-=======
         problem_id=problem.problem_id,
         name=problem.name,
         description=problem.description,
         tags=[],
->>>>>>> 155211ab
     )
 
     problem_get.tags = translate_bitmap_to_tags(problem.tags)
@@ -266,12 +235,6 @@
     return problem_get
 
 
-<<<<<<< HEAD
-def code_handler(code: str): ...
-
-
-=======
->>>>>>> 155211ab
 @router.post("/submissions/")
 async def create_submission(submission: SubmissionPost, session: SessionDep) -> SubmissionEntry:
     submission_entry = SubmissionEntry(
@@ -302,15 +265,10 @@
 async def read_submission(
     session: SessionDep, offset: int = 0, limit: Annotated[int, Query(le=100)] = 100
 ) -> list[SubmissionEntry]:
-<<<<<<< HEAD
-    submissions = session.exec(select(SubmissionEntry).offset(offset).limit(limit)).all()
-    return submissions
-=======
     submissions = session.exec(
         select(SubmissionEntry).offset(offset).limit(limit)
     ).all()
     return list(submissions)
->>>>>>> 155211ab
 
 
 @router.get("/health", status_code=200)
