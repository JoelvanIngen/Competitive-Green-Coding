"""
Module containing API endpoints and routing logic.
- Should perform as little action as possible
- All endpoint functions should call an identically-named function from the `actions` submodule,
  to keep this file's footprint as small as possible (otherwise you'll be scrolling for half an
  hour just trying to find a specific function)
"""

from uuid import UUID

from fastapi import APIRouter, Header
from starlette.responses import StreamingResponse

from common.schemas import (
    AddProblemRequest,
    LeaderboardRequest,
    LeaderboardResponse,
    LoginRequest,
    ProblemAllRequest,
    ProblemDetailsResponse,
    ProblemsListResponse,
    RegisterRequest,
    SettingUpdateRequest,
    SubmissionCreate,
    SubmissionFull,
    SubmissionMetadata,
    SubmissionResult,
    TokenResponse,
    UserGet,
)
from db.api.modules import actions
from db.typing import SessionDep

router = APIRouter()


def code_handler(code: str) -> None:
    raise NotImplementedError(code)  # Use variable code so pylint doesn't warn


@router.post("/auth/register")
async def register_user(user: RegisterRequest, session: SessionDep) -> TokenResponse:
    """POST endpoint to register a user and insert their data into the database.
    Produces uuid for user and stores hashed password.

    Args:
        user (RegisterRequest): data of user to be registered
        session (SessionDep): session to communicate with the database

    Raises:
        HTTPException: 403 if username of to be registered user is already in use

    Returns:
        TokenResponse: JSON Web Token of newly created user
    """

    return actions.register_user(session, user)


@router.post("/auth/login")
async def login_user(login: LoginRequest, session: SessionDep) -> TokenResponse:
    """POST endpoint to check login credentials and hand back JSON Web Token used to identify user
    in other processes.

    Args:
        login (LoginRequest): login data of user
        session (SessionDep): session to communicate with the database

    Raises:
        HTTPException: 401 if user is incorrect or password does not match password on file
        HTTPException: 422 if username does not match username constraints

    Returns:
        TokenResponse: JSON Web Token used to identify user in other processes
    """

    return actions.login_user(session, login)


@router.put("/settings")
async def update_user(
    user: SettingUpdateRequest,
    session: SessionDep,
    authorization: str = Header(..., alias="Authorization"),
) -> TokenResponse:
    """POST endpoint to update user information and hand back a JSON Web Token used to identify
    user to the clientside.

    Args:
        user (SettingUpdateRequest): schema used for updating user information.
        session (SessionDep): session to communicate with the database

    Raises:
        HTTPException(status_code=404, detail="ERROR_USER_NOT_FOUND")
        HTTPException(status_code=422, detail="PROB_INVALID_KEY")

    Returns:
        TokenResponse: JSON Web Token used to identify user in other processes
    """
    parts = authorization.split()
    token = parts[1]

    return actions.update_user(session, user, token)


@router.get("/settings")
async def get_user_information(
    session: SessionDep, authorization: str = Header(..., alias="Authorization")
) -> UserGet:
    """POST endpoint to get user back from input JSON Web Token.

    Args:
        token (TokenResponse): JSON Web Token of user
        session (SessionDep): session to communicate with the database

    Raises:
        HTTPException: 403 if token was invalid/expired/other error occured

    Returns:
        UserGet: user data corresponding to token
    """

    parts = authorization.split()
    token = parts[1]

    return actions.lookup_current_user(session, token)


<<<<<<< HEAD
@router.post("/framework")
async def engine_request_framework(submission: SubmissionCreate):
    # Something random here, has no further meaning
    filename = f"framework_{submission.language.name}"

    streamer, cleanup_task = await actions.get_framework_streamer(submission)

    headers = {
        "Content-Disposition": f'attachment; filename="{filename}"',
        "Content-Type": "application/gzip",
    }
    return StreamingResponse(streamer, headers=headers, background=cleanup_task)


@router.get("/leaderboard")
=======
@router.post("/leaderboard")
>>>>>>> 87584f3d
async def get_leaderboard(
    session: SessionDep, board_request: LeaderboardRequest
) -> LeaderboardResponse:
    return actions.get_leaderboard(session, board_request)


@router.post("/problems/all")
async def get_all_problems(
    session: SessionDep,
    request: ProblemAllRequest,
) -> ProblemsListResponse:
    return actions.get_problem_metadata(session, offset=0, limit=request.limit or 100)


@router.get("/problems/{problem_id}")
async def read_problem(problem_id: int, session: SessionDep) -> ProblemDetailsResponse:
    """GET endpoint to quickly get problem by problem_id.

    Args:
        problem_id (str): problem_id of problem
        session (SessionDep): session to communicate with the database

    Raises:
        HTTPException: 404 if problem with problem_id is not found

    Returns:
        ProblemDetailsResponse: problem data of problem corresponding to the problem_id
    """

    return actions.read_problem(session, problem_id)


@router.post("/submission")
async def create_submission(
    submission: SubmissionCreate, session: SessionDep
) -> SubmissionMetadata:
    """POST endpoint to create entry in SubmissionEntry table.
    Produces incrementing submission id (sid) to count the number of submissions a user has done
    for this problem.

    Args:
        submission (SubmissionPost): data of submission to be inserted into the database
        session (SessionDep): session to communicate with the database

    Returns:
        SubmissionMetadata: submission entry in the database
    """

    return actions.create_submission(session, submission)


@router.get("/submission/{problem_id}/{user_uuid}")
async def get_submission(problem_id: int, user_uuid: UUID, session: SessionDep) -> SubmissionFull:
    """GET endpoint to get most recent submission for problem with problem_id by user with
    user_uuid.

    Args:
        problem_id (int): problem id of problem submission was for
        user_uuid (UUID): user id of author of the submission
        session (SessionDep): session to communicate with the database

    Returns:
        SubmissionFull: all data belonging to most recent submission made by user with uuid for
            problem with problem_id
    """

    return actions.get_submission(session, problem_id, user_uuid)


@router.post("/write-submission-result", status_code=201)
async def write_submission_results(
    session: SessionDep, submission_result: SubmissionResult
) -> None:
    """POST endpoint to append submission result to a submission entry.
    This is used to append the result of a submission to the existing submission entry.

    Args:
        session (SessionDep): session to communicate with the database
        submission_result (SubmissionResult): data of submission result to be appended

    Raises:
        HTTPException: 404 if submission with submission_uuid is not found

    Returns:
        None
    """

    actions.update_submission(session, submission_result)


@router.get("/health", status_code=200)
async def health_check():
    """GET endpoint to check health of the database microservice.

    Returns:
        dict[str, str]: status and corresponding message of database microservice
    """

    return {"status": "ok", "message": "DB service is running"}


@router.post("/admin/add-problem")
async def add_problem(
    problem: AddProblemRequest,
    session: SessionDep,
    authorization: str = Header(...),
) -> ProblemDetailsResponse:
    """POST endpoint to add a problem as an admin.
    Args:
        authorization (str): Authorization header containing the admin token
        session (SessionDep): session to communicate with the database
        problem (ProblemPost): data of problem to be inserted into the database
    Returns:
        ProblemGet: problem data of the newly created problem
    """

    return actions.create_problem(session, problem, authorization)<|MERGE_RESOLUTION|>--- conflicted
+++ resolved
@@ -126,7 +126,6 @@
     return actions.lookup_current_user(session, token)
 
 
-<<<<<<< HEAD
 @router.post("/framework")
 async def engine_request_framework(submission: SubmissionCreate):
     # Something random here, has no further meaning
@@ -141,10 +140,7 @@
     return StreamingResponse(streamer, headers=headers, background=cleanup_task)
 
 
-@router.get("/leaderboard")
-=======
 @router.post("/leaderboard")
->>>>>>> 87584f3d
 async def get_leaderboard(
     session: SessionDep, board_request: LeaderboardRequest
 ) -> LeaderboardResponse:
