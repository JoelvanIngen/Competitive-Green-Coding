--- conflicted
+++ resolved
@@ -40,11 +40,7 @@
 from db import settings, storage
 from db.engine import ops
 from db.engine.ops import InvalidCredentialsError
-<<<<<<< HEAD
-from db.engine.queries import DBEntryNotFoundError, SubmissionNotReadyError
-=======
-from db.engine.queries import DBCommitError, DBEntryNotFoundError
->>>>>>> e6c1f069
+from db.engine.queries import DBCommitError, DBEntryNotFoundError, SubmissionNotReadyError
 from db.models.convert import create_submission_retrieve_request, user_to_jwtokendata
 from db.storage import io, paths
 
@@ -104,12 +100,6 @@
     return ops.create_problem(s, problem)
 
 
-<<<<<<< HEAD
-def create_submission(s: Session, submission: SubmissionCreate) -> SubmissionCreateResponse:
-    if ops.try_get_problem(s, submission.problem_id) is None:
-        raise HTTPException(status_code=404, detail="ERROR_PROBLEM_NOT_FOUND")
-
-=======
 def remove_problem(s: Session, problem_id: int, authorization: str) -> RemoveProblemResponse:
     try:
         permission_level = jwt_to_data(
@@ -134,8 +124,10 @@
         raise HTTPException(status_code=500, detail="ERROR_INTERNAL_SERVER_ERROR") from exc
 
 
-def create_submission(s: Session, submission: SubmissionCreate) -> SubmissionMetadata:
->>>>>>> e6c1f069
+def create_submission(s: Session, submission: SubmissionCreate) -> SubmissionCreateResponse:
+    if ops.try_get_problem(s, submission.problem_id) is None:
+        raise HTTPException(status_code=404, detail="ERROR_PROBLEM_NOT_FOUND")
+
     return ops.create_submission(s, submission)
 
 
