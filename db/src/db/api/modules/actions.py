--- conflicted
+++ resolved
@@ -102,7 +102,10 @@
     return ops.create_submission(s, submission)
 
 
-<<<<<<< HEAD
+def update_submission(s: Session, submission_result: SubmissionResult) -> SubmissionMetadata:
+    return ops.update_submission(s, submission_result)
+
+
 def get_submission(s: Session, problem_id: int, user_uuid: UUID) -> SubmissionFull:
     """Get submission from disk using the id of the problem to which the submission belongs and the
     uuid of the author of the submission.
@@ -135,10 +138,6 @@
         raise HTTPException(status_code=404, detail="ERROR_SUBMISSION_CODE_NOT_FOUND")
 
     return result
-=======
-def update_submission(s: Session, submission_result: SubmissionResult) -> SubmissionMetadata:
-    return ops.update_submission(s, submission_result)
->>>>>>> fb10ba40
 
 
 def get_leaderboard(s: Session, board_request: LeaderboardRequest) -> LeaderboardResponse:
