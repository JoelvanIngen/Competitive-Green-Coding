"""
Direct entrypoint for endpoints.py.
- This module should not see/pass/parse/process DB models.
- This function should call functions from the `db.engine.ops` submodule
  Not directly from the `db.engine.queries` submodule!
- Should raise HTTPExceptions when something is going wrong
"""

import jwt
from fastapi import HTTPException
from loguru import logger
from sqlmodel import Session

from common.schemas import (
    AddProblemRequest,
    LeaderboardRequest,
    LeaderboardResponse,
    LoginRequest,
    ProblemDetailsResponse,
    RegisterRequest,
    SubmissionCreate,
    SubmissionMetadata,
    TokenResponse,
    UserGet,
)
from db.auth import check_username, data_to_jwt, jwt_to_data
from db.engine import ops
from db.engine.queries import DBEntryNotFoundError
from db.models.convert import user_to_jwtokendata
from db.storage import io, paths


<<<<<<< HEAD
def create_problem(s: Session, problem: ProblemPost, authorization: str) -> ProblemGet:
    if jwt_to_data(authorization).permission_level != "admin":
        raise HTTPException(status_code=401, detail="User does not have admin permissions")

    difficulty_tags = ["easy", "medium", "hard"]
    if problem.difficulty not in difficulty_tags or not problem.name:
        raise HTTPException(
            status_code=400,
            detail="Title is required\nDifficulty must be one of: easy, medium, hard",
        )

=======
def create_problem(s: Session, problem: AddProblemRequest) -> ProblemDetailsResponse:
>>>>>>> 29139a01
    return ops.create_problem(s, problem)


def create_submission(s: Session, submission: SubmissionCreate) -> SubmissionMetadata:
    return ops.create_submission(s, submission)


def get_leaderboard(s: Session, board_request: LeaderboardRequest) -> LeaderboardResponse:
    return ops.get_leaderboard(s, board_request)


async def get_submission_code(submission: SubmissionMetadata) -> str:
    return io.read_file(
        # Hardcode C submission for now
        paths.submission_metadata_to_dir(submission),
        "submission.c",
    )


def login_user(s: Session, login: LoginRequest) -> TokenResponse:
    """
    Logs in a user and returns a TokenResponse.
    :raises HTTPException 401: On invalid credentials.
    :raises HTTPException 422: PROB_USERNAME_CONSTRAINTS if username does not match constraints
    """

    if check_username(login.username) is False:
        raise HTTPException(status_code=400, detail="Username contains illegal characters")
    if len(login.password) < 6:
        raise HTTPException(status_code=400, detail="Password must be at least 6 characters long")

    try:
        user_get = ops.login_user(s, login)
    except HTTPException as e:
        if e.status_code == 401:
            raise HTTPException(status_code=400, detail="Invalid username or password") from e
        raise HTTPException(status_code=500, detail="An unexpected error occured") from e

    jwt_token = data_to_jwt(user_to_jwtokendata(user_get))
    return TokenResponse(access_token=jwt_token)


def lookup_current_user(s: Session, token: TokenResponse) -> UserGet:
    """
    Looks up the current user
    :raises HTTPException 401: On expired token or on invalid token
    :raises HTTPException 500: On unexpected error
    """

    try:
        jwtokendata = jwt_to_data(token.access_token)
        return ops.get_user_from_username(s, jwtokendata.username)
    except jwt.ExpiredSignatureError as e:
        raise HTTPException(401, "Token has expired") from e
    except jwt.InvalidTokenError as e:
        raise HTTPException(401, "Unauthorized") from e
    except Exception as e:
        logger.error(f"Unexpected error: {e}", exc_info=True)
        raise HTTPException(500, "Internal server error") from e


def lookup_user(s: Session, username: str) -> UserGet:
    try:
        return ops.get_user_from_username(s, username)
    except DBEntryNotFoundError as e:
        raise HTTPException(404, "User not found") from e


def read_problem(s: Session, problem_id: int) -> ProblemDetailsResponse:
    return ops.read_problem(s, problem_id)


def read_problems(s: Session, offset: int, limit: int) -> list[ProblemDetailsResponse]:
    return ops.read_problems(s, offset, limit)


def read_submissions(s: Session, offset: int, limit: int) -> list[SubmissionMetadata]:
    return ops.get_submissions(s, offset, limit)


def register_user(s: Session, user: RegisterRequest) -> TokenResponse:
    user_get = ops.register_new_user(s, user)
    jwt_token = data_to_jwt(user_to_jwtokendata(user_get))

    return TokenResponse(access_token=jwt_token)


async def store_submission_code(submission: SubmissionCreate) -> None:
    io.write_file(
        submission.code,
        paths.submission_create_to_dir(submission),
        filename="submission.c",  # Hardcode C submission for now
    )<|MERGE_RESOLUTION|>--- conflicted
+++ resolved
@@ -30,7 +30,6 @@
 from db.storage import io, paths
 
 
-<<<<<<< HEAD
 def create_problem(s: Session, problem: ProblemPost, authorization: str) -> ProblemGet:
     if jwt_to_data(authorization).permission_level != "admin":
         raise HTTPException(status_code=401, detail="User does not have admin permissions")
@@ -42,9 +41,6 @@
             detail="Title is required\nDifficulty must be one of: easy, medium, hard",
         )
 
-=======
-def create_problem(s: Session, problem: AddProblemRequest) -> ProblemDetailsResponse:
->>>>>>> 29139a01
     return ops.create_problem(s, problem)
 
 
