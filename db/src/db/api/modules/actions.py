--- conflicted
+++ resolved
@@ -23,12 +23,8 @@
     TokenResponse,
     UserGet,
 )
-<<<<<<< HEAD
 from db import storage
-from db.auth import data_to_jwt, jwt_to_data
-=======
 from db.auth import check_email, check_username, data_to_jwt, jwt_to_data
->>>>>>> db0dddf9
 from db.engine import ops
 from db.engine.queries import DBEntryNotFoundError
 from db.models.convert import user_to_jwtokendata
