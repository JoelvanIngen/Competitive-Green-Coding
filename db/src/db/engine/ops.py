"""
Module for all high-level operations that act indirectly on the database
- Functions here do not directly use DB models, unless to pass them around or convert them
- This is only for database actions, or DB model processing. All other actions should happen
  in actions.py
- Should raise HTTPExceptions when something is going wrong
"""

from typing import cast
from uuid import UUID

from fastapi import HTTPException
from loguru import logger
from sqlmodel import Session

from common.auth import check_password, hash_password
from common.schemas import (
    AddProblemRequest,
    LeaderboardRequest,
    LeaderboardResponse,
    LoginRequest,
    ProblemDetailsResponse,
    ProblemsListResponse,
    RegisterRequest,
    SubmissionCreate,
    SubmissionMetadata,
    SubmissionResult,
    UserGet,
    UserUpdate,
)
from db.engine import queries
from db.engine.queries import DBCommitError, DBEntryNotFoundError
from db.models.convert import (
    append_submission_results,
    db_problem_to_metadata,
    db_problem_to_problem_get,
    db_submission_to_submission_metadata,
    db_user_to_user,
    problem_post_to_db_problem,
    submission_create_to_db_submission,
)
from db.models.db_schemas import ProblemEntry, ProblemTagEntry, UserEntry
from db.storage import storage
from db.typing import DBEntry


class InvalidCredentialsError(Exception):
    """
    Invalid credentials were provided.
    """


def _commit_or_500(session, entry: DBEntry):
    """
    Attempts to commit the given entry to the database
    :raises HTTPException 500: On DB error
    """

    try:
        queries.commit_entry(session, entry)
    except DBCommitError as e:
        logger.error(f"DB commit error: {e}", exc_info=True)
        raise HTTPException(status_code=500, detail="Internal server error") from e


def create_problem(s: Session, problem: AddProblemRequest) -> ProblemDetailsResponse:
    problem_entry = problem_post_to_db_problem(problem)

    _commit_or_500(s, problem_entry)

    problem_id = problem_entry.problem_id
    for tag in problem.tags:
        problem_tag_entry = ProblemTagEntry(problem_id=problem_id, tag=tag)
        _commit_or_500(s, problem_tag_entry)

    problem_get = db_problem_to_problem_get(problem_entry)
    problem_get.template_code = problem.template_code
    storage.store_template_code(problem_get)

    return problem_get


def create_submission(s: Session, submission: SubmissionCreate) -> SubmissionMetadata:
    submission_entry = submission_create_to_db_submission(submission)

    # TODO: Code saving in storage
    # code_handler(submission.code)

    _commit_or_500(s, submission_entry)

    return db_submission_to_submission_metadata(submission_entry)


def update_submission(s: Session, submission_result: SubmissionResult):
    try:
        submission_entry = queries.get_submission_by_sub_uuid(s, submission_result.submission_uuid)
    except DBEntryNotFoundError as e:
        raise HTTPException(status_code=404, detail="Submission entry not found") from e

    append_submission_results(submission_entry, submission_result)
    _commit_or_500(s, submission_entry)


def get_leaderboard(s: Session, board_request: LeaderboardRequest) -> LeaderboardResponse:
    return queries.get_leaderboard(s, board_request)


def get_submissions(s: Session, offset: int, limit: int) -> list[SubmissionMetadata]:
    return [
        db_submission_to_submission_metadata(entry)
        for entry in queries.get_submissions(s, offset, limit)
    ]


def get_user_from_username(s: Session, username: str) -> UserGet:
    """
    :raises DBEntryNotFoundError: If username is not found (from downstream)
    """
    return db_user_to_user(queries.get_user_by_username(s, username))


def read_problem(s: Session, problem_id: int) -> ProblemDetailsResponse:
    """
    Attempts to read the given problem from the database
    :raises HTTPException 404: Problem not found if problem not in DB
    """

    problem = queries.try_get_problem(s, problem_id)
    if not problem:
        raise HTTPException(status_code=404, detail="Problem not found")

    problem = cast(ProblemEntry, problem)  # Solves type issues

    problem_get = db_problem_to_problem_get(problem)
    problem_get.template_code = storage.load_template_code(problem_get)

    return problem_get


def read_problems(s: Session, offset: int, limit: int) -> list[ProblemDetailsResponse]:
    problem_entries = queries.get_problems(s, offset, limit)

    problem_gets = []
    for problem in problem_entries:
        problem_get = db_problem_to_problem_get(problem)
        problem_get.template_code = storage.load_template_code(problem_get)
        problem_gets.append(problem_get)

    return problem_gets


def check_unique_username(s: Session, username: str) -> bool:
    """Checks if username of to be registered user is unique.

    Args:
        s (Session): session to communicate with the database
        username (str): username of registered user

    Returns:
        bool: if username is unique
    """
    if queries.try_get_user_by_username(s, username):
        return False
    return True


def check_unique_email(s: Session, email: str) -> bool:
    """Checks if username of to be registered user is unique.

    Args:
        s (Session): session to communicate with the database
        email (str): email of to be registered user

    Returns:
        bool: if email is unique
    """
    if queries.try_get_user_by_email(s, email):
        return False
    return True


def register_new_user(s: Session, user: RegisterRequest) -> UserGet:
    """
    Register a new user to the DB
    :raises HTTPException 500: On DB error
    """

    user_entry = UserEntry(
        username=user.username,
        email=user.email,
        permission_level=user.permission_level,
        hashed_password=hash_password(user.password),
    )

    _commit_or_500(s, user_entry)

    return db_user_to_user(user_entry)


def try_login_user(s: Session, user_login: LoginRequest) -> UserGet | None:
    """Retrieve user data if login is successful.

    Args:
        s (Session): session to communicate with the database
        user_login (LoginRequest): input user credentials

    Returns:
        UserGet | None: User data if login is successful, otherwise None.
    """

    user_entry = queries.try_get_user_by_username(s, user_login.username)

    if user_entry is not None and check_password(user_login.password, user_entry.hashed_password):
        return db_user_to_user(user_entry)

    return None


<<<<<<< HEAD
def update_user(s: Session, user_update: UserUpdate) -> UserGet:
    """Update user data
    Args:
            s (Session): session to communicate with the database
            user_update (UserUpdate): contains new user preferences

    Returns:
            UserGet
    """

    user_entry = queries.get_user_by_uuid(s, user_update.uuid)
    queries.update_user(s, user_entry, user_update.private)
    return db_user_to_user(user_entry)


def try_get_problem(s: Session, pid: int) -> ProblemEntry | None:
    return queries.try_get_problem(s, pid)


def try_get_user_by_uuid(s: Session, uuid: UUID) -> UserEntry | None:
    return queries.try_get_user_by_uuid(s, uuid)
=======
def get_problem_metadata(s: Session, offset: int, limit: int) -> ProblemsListResponse:
    """
    Retrieves a list of problem metadata from the database.
    :param s: SQLAlchemy session
    :param offset: Offset for pagination
    :param limit: Limit for pagination
    :returns: ProblemsListResponse containing total count and list of problem metadata
    """
    problems = queries.get_problems(s, offset, limit)
    metadata = [db_problem_to_metadata(p) for p in problems]
    return ProblemsListResponse(total=len(problems), problems=metadata)
>>>>>>> ff5ed8ed
<|MERGE_RESOLUTION|>--- conflicted
+++ resolved
@@ -216,7 +216,6 @@
     return None
 
 
-<<<<<<< HEAD
 def update_user(s: Session, user_update: UserUpdate) -> UserGet:
     """Update user data
     Args:
@@ -238,7 +237,7 @@
 
 def try_get_user_by_uuid(s: Session, uuid: UUID) -> UserEntry | None:
     return queries.try_get_user_by_uuid(s, uuid)
-=======
+
 def get_problem_metadata(s: Session, offset: int, limit: int) -> ProblemsListResponse:
     """
     Retrieves a list of problem metadata from the database.
@@ -249,5 +248,4 @@
     """
     problems = queries.get_problems(s, offset, limit)
     metadata = [db_problem_to_metadata(p) for p in problems]
-    return ProblemsListResponse(total=len(problems), problems=metadata)
->>>>>>> ff5ed8ed
+    return ProblemsListResponse(total=len(problems), problems=metadata)