"""
Module for all high-level operations that act indirectly on the database
- Functions here do not directly use DB models, unless to pass them around or convert them
- This is only for database actions, or DB model processing. All other actions should happen
  in actions.py
- Should raise HTTPExceptions when something is going wrong
"""

from typing import cast
from uuid import UUID

from fastapi import HTTPException
from loguru import logger
from sqlmodel import Session

from common.auth import check_password, hash_password
from common.schemas import (
    AddProblemRequest,
    LeaderboardRequest,
    LeaderboardResponse,
    LoginRequest,
    PermissionLevel,
    ProblemDetailsResponse,
    ProblemsListResponse,
    RegisterRequest,
    RemoveProblemResponse,
    SubmissionCreate,
    SubmissionCreateResponse,
    SubmissionFull,
    SubmissionMetadata,
    SubmissionResult,
    SubmissionRetrieveRequest,
    UserGet,
)
from db.engine import queries
from db.engine.queries import DBCommitError, DBEntryNotFoundError
from db.models.convert import (
    append_submission_results,
    db_problem_to_metadata,
    db_problem_to_problem_get,
    db_submission_to_submission_create_response,
    db_submission_to_submission_full,
    db_submission_to_submission_metadata,
    db_user_to_user,
    problem_post_to_db_problem,
    submission_create_to_db_submission,
)
from db.models.db_schemas import ProblemEntry, ProblemTagEntry, UserEntry
from db.storage import storage
from db.typing import DBEntry


class InvalidCredentialsError(Exception):
    """
    Invalid credentials were provided.
    """


def _commit_or_500(session, entry: DBEntry):
    """
    Attempts to commit the given entry to the database
    :raises HTTPException 500: On DB error
    """

    try:
        queries.commit_entry(session, entry)
    except DBCommitError as e:
        logger.error(f"DB commit error: {e}", exc_info=True)
        raise HTTPException(status_code=500, detail="Internal server error") from e


def create_problem(s: Session, problem: AddProblemRequest) -> ProblemDetailsResponse:
    problem_entry = problem_post_to_db_problem(problem)

    _commit_or_500(s, problem_entry)

    problem_id = problem_entry.problem_id
    for tag in problem.tags:
        problem_tag_entry = ProblemTagEntry(problem_id=problem_id, tag=tag)
        _commit_or_500(s, problem_tag_entry)

    problem_get = db_problem_to_problem_get(problem_entry)
    problem_get.template_code = problem.template_code
    problem_get.wrappers = problem.wrappers
    storage.store_template_code(problem_get)
    storage.store_wrapper_code(problem_get)

    return problem_get


<<<<<<< HEAD
def create_submission(s: Session, submission: SubmissionCreate) -> SubmissionCreateResponse:
=======
def remove_problem(s: Session, problem_id: int) -> RemoveProblemResponse:
    problem = queries.try_get_problem(s, problem_id)
    if problem is None:
        raise DBEntryNotFoundError()

    queries.delete_entry(s, problem)
    return RemoveProblemResponse(problem_id=problem_id, deleted=True)


def create_submission(s: Session, submission: SubmissionCreate) -> SubmissionMetadata:
>>>>>>> e6c1f069
    submission_entry = submission_create_to_db_submission(submission)

    storage.store_code(submission)

    _commit_or_500(s, submission_entry)

    return db_submission_to_submission_create_response(submission_entry)


def update_submission(s: Session, submission_result: SubmissionResult) -> SubmissionMetadata:
    try:
        submission_entry = queries.get_submission_by_sub_uuid(s, submission_result.submission_uuid)
    except DBEntryNotFoundError as e:
        raise HTTPException(status_code=404, detail="Submission entry not found") from e

    append_submission_results(submission_entry, submission_result)
    _commit_or_500(s, submission_entry)

    return db_submission_to_submission_metadata(submission_entry)


def get_submission_from_retrieve_request(
    s: Session, request: SubmissionRetrieveRequest
) -> SubmissionFull:
    """Get all data related to submission from the retrieve request.

    Args:
        s (Session): session to connect to the databse
        request (SubmissionRetrieveRequest): contains all relevant information to retrieve
            submission

    Returns:
        SubmissionFull: all data related to submission in the retrieve request.
    """

    submission_full = db_submission_to_submission_full(
        queries.get_submission_from_problem_user_ids(s, request.problem_id, request.user_uuid)
    )

    submission_full.code = storage.load_last_submission_code(request)

    return submission_full


def get_leaderboard(s: Session, board_request: LeaderboardRequest) -> LeaderboardResponse:
    return queries.get_leaderboard(s, board_request)


def get_submissions(s: Session, offset: int, limit: int) -> list[SubmissionMetadata]:
    return [
        db_submission_to_submission_metadata(entry)
        for entry in queries.get_submissions(s, offset, limit)
    ]


def get_submission_result(s: Session, submission_uuid: UUID, user_uuid: UUID) -> SubmissionResult:
    """Gets submission entry from database and retrieves data from relevant fields.

    Args:
        s (Session): session to communicate to the databse
        submission_uuid (UUID): uuid of the submission to retrieve
        user_uuid (UUID): uuid of the author of the submission

    Returns:
        SubmissionResult: fields changed by the execution engine
    """
    result = queries.get_submission_result(s, user_uuid, submission_uuid)

    return SubmissionResult(
        submission_uuid=result.submission_uuid,
        runtime_ms=result.runtime_ms,
        mem_usage_mb=result.mem_usage_mb,
        energy_usage_kwh=result.energy_usage_kwh,
        successful=result.successful,
        error_reason=result.error_reason,
        error_msg=result.error_msg,
    )


def get_user_from_username(s: Session, username: str) -> UserGet:
    """
    :raises DBEntryNotFoundError: If username is not found (from downstream)
    """
    return db_user_to_user(queries.get_user_by_username(s, username))


def read_problem(s: Session, problem_id: int) -> ProblemDetailsResponse:
    """
    Attempts to read the given problem from the database
    :raises HTTPException 404: Problem not found if problem not in DB
    """

    problem = queries.try_get_problem(s, problem_id)
    if not problem:
        raise DBEntryNotFoundError

    problem = cast(ProblemEntry, problem)  # Solves type issues

    problem_get = db_problem_to_problem_get(problem)

    try:
        problem_get.template_code = storage.load_template_code(problem_get)
        problem_get.wrappers = storage.load_wrapper_code(problem_get)
    except FileNotFoundError:
        problem_get.template_code = ""
        problem_get.wrappers = [[""]]

    return problem_get


def read_problems(s: Session, offset: int, limit: int) -> list[ProblemDetailsResponse]:
    problem_entries = queries.get_problems(s, offset, limit)

    problem_gets = []
    for problem in problem_entries:
        problem_get = db_problem_to_problem_get(problem)
        problem_get.template_code = storage.load_template_code(problem_get)
        problem_get.wrappers = storage.load_wrapper_code(problem_get)
        problem_gets.append(problem_get)

    return problem_gets


def check_unique_username(s: Session, username: str) -> bool:
    """Checks if username of to be registered user is unique.

    Args:
        s (Session): session to communicate with the database
        username (str): username of registered user

    Returns:
        bool: if username is unique
    """
    if queries.try_get_user_by_username(s, username):
        return False
    return True


def check_unique_email(s: Session, email: str) -> bool:
    """Checks if username of to be registered user is unique.

    Args:
        s (Session): session to communicate with the database
        email (str): email of to be registered user

    Returns:
        bool: if email is unique
    """
    if queries.try_get_user_by_email(s, email):
        return False
    return True


def register_new_user(s: Session, user: RegisterRequest) -> UserGet:
    """
    Register a new user to the DB
    :raises HTTPException 500: On DB error
    """

    user_entry = UserEntry(
        username=user.username,
        email=user.email,
        permission_level=user.permission_level,
        hashed_password=hash_password(user.password),
    )

    _commit_or_500(s, user_entry)

    return db_user_to_user(user_entry)


def try_login_user(s: Session, user_login: LoginRequest) -> UserGet | None:
    """Retrieve user data if login is successful.

    Args:
        s (Session): session to communicate with the database
        user_login (LoginRequest): input user credentials

    Returns:
        UserGet | None: User data if login is successful, otherwise None.
    """

    user_entry = queries.try_get_user_by_username(s, user_login.username)

    if user_entry is not None and check_password(user_login.password, user_entry.hashed_password):
        return db_user_to_user(user_entry)

    return None


def update_user_avatar(s: Session, user_uuid: UUID, avatar: str) -> UserGet:
    """Update user data
    Args:
            s (Session): session to communicate with the database
            user_uuid (UUID): unique user identifier
            avatar (str): index of user avatar

    Returns:
            UserEntry
    """

    user_entry = queries.get_user_by_uuid(s, user_uuid)
    queries.update_user_avatar(s, user_entry, int(avatar))

    return db_user_to_user(user_entry)


def update_user_private(s: Session, user_uuid: UUID, private: str) -> UserGet:
    """Update user data
    Args:
            s (Session): session to communicate with the database
            user_uuid (UUID): unique user identifier
            private (bool): opt-out of leaderboard

    Returns:
            UserEntry
    """

    user_entry = queries.get_user_by_uuid(s, user_uuid)
    queries.update_user_private(s, user_entry, bool(int(private)))

    return db_user_to_user(user_entry)


def update_user_username(s: Session, user_uuid: UUID, username: str) -> UserGet:
    """Update user data
    Args:
            s (Session): session to communicate with the database
            user_uuid (UUID): unique user identifier
            username (str): new username for user

    Returns:
            UserEntry
    """

    user_entry = queries.get_user_by_uuid(s, user_uuid)
    queries.update_user_username(s, user_entry, username)

    return db_user_to_user(user_entry)


def update_user_pwd(s: Session, user_uuid: UUID, pwd: str) -> UserGet:
    """Update user data
    Args:
            s (Session): session to communicate with the database
            user_uuid (UUID): unique user identifier
            pwd (str): new pwd for user

    Returns:
            UserEntry
    """

    user_entry = queries.get_user_by_uuid(s, user_uuid)
    hashed_pwd = hash_password(pwd)
    queries.update_user_pwd(s, user_entry, hashed_pwd)

    return db_user_to_user(user_entry)


def try_get_problem(s: Session, pid: int) -> ProblemEntry | None:
    return queries.try_get_problem(s, pid)


def try_get_user_by_uuid(s: Session, uuid: UUID) -> UserEntry | None:
    return queries.try_get_user_by_uuid(s, uuid)


def get_user_by_uuid(s: Session, uuid: UUID) -> UserEntry:
    return queries.get_user_by_uuid(s, uuid)


def get_problem_metadata(s: Session, offset: int, limit: int) -> ProblemsListResponse:
    """
    Retrieves a list of problem metadata from the database.
    :param s: SQLAlchemy session
    :param offset: Offset for pagination
    :param limit: Limit for pagination
    :returns: ProblemsListResponse containing total count and list of problem metadata
    """
    problems = queries.get_problems(s, offset, limit)
    metadata = [db_problem_to_metadata(p) for p in problems]
    return ProblemsListResponse(total=len(problems), problems=metadata)


def change_user_permission(s: Session, username: str, permission: PermissionLevel) -> UserGet:
    """
    Change the permission level of a user.
    :param username: The username of the user to change
    :param permission: The new permission level to set
    :returns: Updated UserGet object
    """
    user_entry = queries.get_user_by_username(s, username)

    if not user_entry:
        raise HTTPException(status_code=404, detail="ERROR_USERNAME_NOT_FOUND")

    user_entry.permission_level = permission
    _commit_or_500(s, user_entry)

    return db_user_to_user(user_entry)<|MERGE_RESOLUTION|>--- conflicted
+++ resolved
@@ -88,9 +88,6 @@
     return problem_get
 
 
-<<<<<<< HEAD
-def create_submission(s: Session, submission: SubmissionCreate) -> SubmissionCreateResponse:
-=======
 def remove_problem(s: Session, problem_id: int) -> RemoveProblemResponse:
     problem = queries.try_get_problem(s, problem_id)
     if problem is None:
@@ -100,8 +97,7 @@
     return RemoveProblemResponse(problem_id=problem_id, deleted=True)
 
 
-def create_submission(s: Session, submission: SubmissionCreate) -> SubmissionMetadata:
->>>>>>> e6c1f069
+def create_submission(s: Session, submission: SubmissionCreate) -> SubmissionCreateResponse:
     submission_entry = submission_create_to_db_submission(submission)
 
     storage.store_code(submission)
