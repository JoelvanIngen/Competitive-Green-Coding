"""
Module for all high-level operations that act indirectly on the database
- Functions here do not directly use DB models, unless to pass them around or convert them
- This is only for database actions, or DB model processing. All other actions should happen
  in actions.py
- Should raise HTTPExceptions when something is going wrong
"""

from typing import cast

from fastapi import HTTPException
from loguru import logger
from sqlmodel import Session

<<<<<<< HEAD
from db.api.modules.bitmap_translator import translate_bitmap_to_tags, translate_tags_to_bitmap
from db.auth import check_email, check_username, hash_password
=======
from db.auth import hash_password
>>>>>>> da702a53
from db.engine import queries
from db.engine.queries import DBCommitError
from db.models.convert import (
    db_problem_to_problem_get,
    db_submission_to_submission_get,
    db_user_to_user,
    submission_post_to_db_submission,
)
from db.models.db_schemas import ProblemEntry, ProblemTagEntry, UserEntry
from db.models.schemas import (
    LeaderboardGet,
    ProblemGet,
    ProblemPost,
    SubmissionGet,
    SubmissionPost,
    UserGet,
    UserRegister,
)
from db.typing import DBEntry


def _commit_or_500(session, entry: DBEntry):
    """
    Attempts to commit the given entry to the database
    :raises HTTPException 500: On DB error
    """

    try:
        queries.commit_entry(session, entry)
    except DBCommitError as e:
        logger.error(f"DB commit error: {e}", exc_info=True)
        raise HTTPException(status_code=500, detail="Internal server error") from e


def create_problem(s: Session, problem: ProblemPost) -> ProblemGet:
    problem_entry = ProblemEntry(name=problem.name, description=problem.description)

    _commit_or_500(s, problem_entry)

    problem_id = problem_entry.problem_id
    for tag in problem.tags:
        ProblemTagEntry(problem_id=problem_id, tag=tag)

    problem_get = db_problem_to_problem_get(problem_entry)

    return problem_get


def create_submission(s: Session, submission: SubmissionPost) -> SubmissionGet:
    submission_entry = submission_post_to_db_submission(submission)

    # TODO: Code saving in storage
    # code_handler(submission.code)

    _commit_or_500(s, submission_entry)

    return db_submission_to_submission_get(submission_entry)


def get_leaderboard(s: Session) -> LeaderboardGet:
    return queries.get_leaderboard(s)


def get_submissions(s: Session, offset: int, limit: int) -> list[SubmissionGet]:
    return [
        db_submission_to_submission_get(entry)
        for entry in queries.get_submissions(s, offset, limit)
    ]


def get_user_from_username(s: Session, username: str) -> UserGet:
    """
    :raises DBEntryNotFoundError: If username is not found (from downstream)
    """
    return db_user_to_user(queries.get_user_by_username(s, username))


def read_problem(s: Session, problem_id: int) -> ProblemGet:
    """
    Attempts to read the given problem from the database
    :raises HTTPException 404: Problem not found if problem not in DB
    """

    problem = queries.try_get_problem(s, problem_id)
    if not problem:
        raise HTTPException(status_code=404, detail="Problem not found")

    problem = cast(ProblemEntry, problem)  # Solves type issues

    problem_get = db_problem_to_problem_get(problem)

    return problem_get


def read_problems(s: Session, offset: int, limit: int) -> list[ProblemGet]:
    problem_entries = queries.get_problems(s, offset, limit)

    problem_gets = []
    for problem in problem_entries:
        problem_get = db_problem_to_problem_get(problem)
        problem_gets.append(problem_get)

    return problem_gets


def register_new_user(s: Session, user: UserRegister) -> UserGet:
    """
    Register a new user to the DB
    :returns: The created DB user entry
    :raises HTTPException 400: On bad username
    :raises HTTPException 409: On existing username
    :raises HTTPException 500: On DB error
    """

    # TODO: Check validity of username
    # try:
    # check_username_valid
    # If not, raise 400 bad request

    if queries.try_get_user_by_username(s, user.username) is not None:
        raise HTTPException(status_code=409, detail="PROB_USERNAME_EXISTS")

    if queries.try_get_user_by_email(s, user.email) is not None:
        raise HTTPException(status_code=409, detail="PROB_EMAIL_REGISTERED")

    if check_email(user.email) is False:
        raise HTTPException(status_code=422, detail="PROB_INVALID_EMAIL")

    if check_username(user.username) is False:
        raise HTTPException(status_code=422, detail="PROB_USERNAME_CONSTRAINTS")

    # TODO: Password constraints

    # TODO: Make all users lowest permission, and allow admins to elevate permissions of
    #       existing users later (would be attack vector otherwise)
    user_entry = UserEntry(
        username=user.username,
        email=user.email,
        permission_level=user.permission_level,
        hashed_password=hash_password(user.password),
    )

    _commit_or_500(s, user_entry)

    return db_user_to_user(user_entry)<|MERGE_RESOLUTION|>--- conflicted
+++ resolved
@@ -12,12 +12,7 @@
 from loguru import logger
 from sqlmodel import Session
 
-<<<<<<< HEAD
-from db.api.modules.bitmap_translator import translate_bitmap_to_tags, translate_tags_to_bitmap
 from db.auth import check_email, check_username, hash_password
-=======
-from db.auth import hash_password
->>>>>>> da702a53
 from db.engine import queries
 from db.engine.queries import DBCommitError
 from db.models.convert import (
