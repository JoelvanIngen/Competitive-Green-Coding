"""
Module for all high-level operations that act indirectly on the database
- Functions here do not directly use DB models, unless to pass them around or convert them
- This is only for database actions, or DB model processing. All other actions should happen
  in actions.py
- Should raise HTTPExceptions when something is going wrong
"""

from typing import cast

from fastapi import HTTPException
from loguru import logger
from sqlmodel import Session

from common.schemas import (
    AddProblemRequest,
    LeaderboardRequest,
    LeaderboardResponse,
    LoginRequest,
    ProblemDetailsResponse,
    ProblemsListResponse,
    RegisterRequest,
    SubmissionCreate,
    SubmissionMetadata,
    SubmissionResult,
    UserGet,
)
from db.auth import check_password, hash_password
from db.engine import queries
from db.engine.queries import DBCommitError, DBEntryNotFoundError
from db.models.convert import (
    append_submission_results,
    db_problem_to_metadata,
    db_problem_to_problem_get,
    db_submission_to_submission_metadata,
    db_user_to_user,
    problem_post_to_db_problem,
    submission_create_to_db_submission,
)
from db.models.db_schemas import ProblemEntry, ProblemTagEntry, UserEntry
from db.typing import DBEntry


def _commit_or_500(session, entry: DBEntry):
    """
    Attempts to commit the given entry to the database
    :raises HTTPException 500: On DB error
    """

    try:
        queries.commit_entry(session, entry)
    except DBCommitError as e:
        logger.error(f"DB commit error: {e}", exc_info=True)
        raise HTTPException(status_code=500, detail="Internal server error") from e


def create_problem(s: Session, problem: AddProblemRequest) -> ProblemDetailsResponse:
    problem_entry = problem_post_to_db_problem(problem)

    _commit_or_500(s, problem_entry)

    problem_id = problem_entry.problem_id
    for tag in problem.tags:
        problem_tag_entry = ProblemTagEntry(problem_id=problem_id, tag=tag)
        _commit_or_500(s, problem_tag_entry)

    problem_get = db_problem_to_problem_get(problem_entry)

    return problem_get


def create_submission(s: Session, submission: SubmissionCreate) -> SubmissionMetadata:
    submission_entry = submission_create_to_db_submission(submission)

    # TODO: Code saving in storage
    # code_handler(submission.code)

    _commit_or_500(s, submission_entry)

    return db_submission_to_submission_metadata(submission_entry)


def update_submission(s: Session, submission_result: SubmissionResult):
    try:
        submission_entry = queries.get_submission_by_sub_uuid(s, submission_result.submission_uuid)
    except DBEntryNotFoundError as e:
        raise HTTPException(status_code=404, detail="Submission entry not found") from e

    append_submission_results(submission_entry, submission_result)
    _commit_or_500(s, submission_entry)


def get_leaderboard(s: Session, board_request: LeaderboardRequest) -> LeaderboardResponse:
    return queries.get_leaderboard(s, board_request)


def get_submissions(s: Session, offset: int, limit: int) -> list[SubmissionMetadata]:
    return [
        db_submission_to_submission_metadata(entry)
        for entry in queries.get_submissions(s, offset, limit)
    ]


def get_user_from_username(s: Session, username: str) -> UserGet:
    """
    :raises DBEntryNotFoundError: If username is not found (from downstream)
    """
    return db_user_to_user(queries.get_user_by_username(s, username))


def read_problem(s: Session, problem_id: int) -> ProblemDetailsResponse:
    """
    Attempts to read the given problem from the database
    :raises HTTPException 404: Problem not found if problem not in DB
    """

    problem = queries.try_get_problem(s, problem_id)
    if not problem:
        raise HTTPException(status_code=404, detail="Problem not found")

    problem = cast(ProblemEntry, problem)  # Solves type issues

    problem_get = db_problem_to_problem_get(problem)

    return problem_get


def read_problems(s: Session, offset: int, limit: int) -> list[ProblemDetailsResponse]:
    problem_entries = queries.get_problems(s, offset, limit)

    problem_gets = []
    for problem in problem_entries:
        problem_get = db_problem_to_problem_get(problem)
        problem_gets.append(problem_get)

    return problem_gets


def check_unique_username(s: Session, username: str) -> bool:
    """Checks if username of to be registered user is unique.

    Args:
        s (Session): session to communicate with the database
        username (str): username of registered user

    Returns:
        bool: if username is unique
    """
    if queries.try_get_user_by_username(s, username):
        return False
    return True


def check_unique_email(s: Session, email: str) -> bool:
    """Checks if username of to be registered user is unique.

    Args:
        s (Session): session to communicate with the database
        email (str): email of to be registered user

    Returns:
        bool: if email is unique
    """
    if queries.try_get_user_by_email(s, email):
        return False
    return True


def register_new_user(s: Session, user: RegisterRequest) -> UserGet:
    """
    Register a new user to the DB
    :raises HTTPException 500: On DB error
    """

    user_entry = UserEntry(
        username=user.username,
        email=user.email,
        permission_level=user.permission_level,
        hashed_password=hash_password(user.password),
    )

    _commit_or_500(s, user_entry)

    return db_user_to_user(user_entry)


def try_login_user(s: Session, user_login: LoginRequest) -> UserGet | None:
    """Retrieve user data if login is successful.

    Args:
        s (Session): session to communicate with the database
        user_login (LoginRequest): input user credentials

    Returns:
        UserGet | None: User data if login is successful, otherwise None.
    """

    user_entry = queries.try_get_user_by_username(s, user_login.username)

    if user_entry is not None and check_password(user_login.password, user_entry.hashed_password):
        return db_user_to_user(user_entry)

<<<<<<< HEAD
    raise HTTPException(status_code=401, detail="Unauthorized")


def get_problem_metadata(s: Session, offset: int, limit: int) -> ProblemsListResponse:
    """
    Retrieves a list of problem metadata from the database.
    :param s: SQLAlchemy session
    :param offset: Offset for pagination
    :param limit: Limit for pagination
    :returns: ProblemsListResponse containing total count and list of problem metadata
    """
    if offset < 0 or limit <= 0 or limit > 100:
        raise HTTPException(status_code=400, detail="ERROR_NO_PROBLEMS_FOUND")

    problems = queries.get_problems(s, offset, limit)

    if not problems:
        raise HTTPException(status_code=400, detail="ERROR_NO_PROBLEMS_FOUND")

    metadata = [db_problem_to_metadata(p) for p in problems]
    return ProblemsListResponse(total=len(problems), problems=metadata)
=======
    return None
>>>>>>> d91687b8
<|MERGE_RESOLUTION|>--- conflicted
+++ resolved
@@ -200,8 +200,7 @@
     if user_entry is not None and check_password(user_login.password, user_entry.hashed_password):
         return db_user_to_user(user_entry)
 
-<<<<<<< HEAD
-    raise HTTPException(status_code=401, detail="Unauthorized")
+    return None
 
 
 def get_problem_metadata(s: Session, offset: int, limit: int) -> ProblemsListResponse:
@@ -221,7 +220,4 @@
         raise HTTPException(status_code=400, detail="ERROR_NO_PROBLEMS_FOUND")
 
     metadata = [db_problem_to_metadata(p) for p in problems]
-    return ProblemsListResponse(total=len(problems), problems=metadata)
-=======
-    return None
->>>>>>> d91687b8
+    return ProblemsListResponse(total=len(problems), problems=metadata)