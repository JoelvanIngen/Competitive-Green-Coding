"""
Module for all high-level operations that act indirectly on the database
- Functions here do not directly use DB models, unless to pass them around or convert them
- This is only for database actions, or DB model processing. All other actions should happen
  in actions.py
- Should raise HTTPExceptions when something is going wrong
"""

from typing import cast

from fastapi import HTTPException
from loguru import logger
from sqlmodel import Session

<<<<<<< HEAD
=======
from common.schemas import (
    LeaderboardRequest,
    LeaderboardResponse,
    LoginRequest,
    ProblemDetailsResponse,
    ProblemPost,
    RegisterRequest,
    SubmissionCreate,
    SubmissionMetadata,
    SubmissionResult,
    UserGet,
)
>>>>>>> 54f97a9d
from db.auth import check_email, check_password, check_username, hash_password
from db.engine import queries
from db.engine.queries import DBCommitError
from db.models.convert import (
    db_problem_to_problem_get,
    db_submission_to_submission_get,
    db_user_to_user,
    problem_post_to_db_problem,
    submission_post_to_db_submission,
)
from db.models.db_schemas import ProblemEntry, ProblemTagEntry, UserEntry
from db.models.schemas import (
    LeaderboardGet,
    ProblemGet,
    ProblemPost,
    SubmissionGet,
    SubmissionPost,
    UserGet,
    UserLogin,
    UserRegister,
)
from db.typing import DBEntry


def _commit_or_500(session, entry: DBEntry):
    """
    Attempts to commit the given entry to the database
    :raises HTTPException 500: On DB error
    """

    try:
        queries.commit_entry(session, entry)
    except DBCommitError as e:
        logger.error(f"DB commit error: {e}", exc_info=True)
        raise HTTPException(status_code=500, detail="Internal server error") from e


def create_problem(s: Session, problem: ProblemPost) -> ProblemDetailsResponse:
    problem_entry = problem_post_to_db_problem(problem)

    _commit_or_500(s, problem_entry)

    problem_id = problem_entry.problem_id
    for tag in problem.tags:
        problem_tag_entry = ProblemTagEntry(problem_id=problem_id, tag=tag)
        _commit_or_500(s, problem_tag_entry)

    problem_get = db_problem_to_problem_get(problem_entry)

    return problem_get


def create_submission(s: Session, submission: SubmissionPost) -> SubmissionGet:
    submission_entry = submission_post_to_db_submission(submission)

    # TODO: Code saving in storage
    # code_handler(submission.code)

    _commit_or_500(s, submission_entry)

    return db_submission_to_submission_get(submission_entry)


def get_leaderboard(s: Session, board_request: LeaderboardRequest) -> LeaderboardResponse:
    return queries.get_leaderboard(s, board_request)


def get_submissions(s: Session, offset: int, limit: int) -> list[SubmissionGet]:
    return [
        db_submission_to_submission_get(entry)
        for entry in queries.get_submissions(s, offset, limit)
    ]


def get_user_from_username(s: Session, username: str) -> UserGet:
    """
    :raises DBEntryNotFoundError: If username is not found (from downstream)
    """
    return db_user_to_user(queries.get_user_by_username(s, username))


def read_problem(s: Session, problem_id: int) -> ProblemDetailsResponse:
    """
    Attempts to read the given problem from the database
    :raises HTTPException 404: Problem not found if problem not in DB
    """

    problem = queries.try_get_problem(s, problem_id)
    if not problem:
        raise HTTPException(status_code=404, detail="Problem not found")

    problem = cast(ProblemEntry, problem)  # Solves type issues

    problem_get = db_problem_to_problem_get(problem)

    return problem_get


def read_problems(s: Session, offset: int, limit: int) -> list[ProblemDetailsResponse]:
    problem_entries = queries.get_problems(s, offset, limit)

    problem_gets = []
    for problem in problem_entries:
        problem_get = db_problem_to_problem_get(problem)
        problem_gets.append(problem_get)

    return problem_gets


def register_new_user(s: Session, user: RegisterRequest) -> UserGet:
    """
    Register a new user to the DB
    :returns: The created DB user entry
    :raises HTTPException 400: On bad username
    :raises HTTPException 409: On existing username
    :raises HTTPException 500: On DB error
    """

    if queries.try_get_user_by_username(s, user.username) is not None:
        raise HTTPException(status_code=409, detail="PROB_USERNAME_EXISTS")

    if queries.try_get_user_by_email(s, user.email) is not None:
        raise HTTPException(status_code=409, detail="PROB_EMAIL_REGISTERED")

    if check_email(user.email) is False:
        raise HTTPException(status_code=422, detail="PROB_INVALID_EMAIL")

    if check_username(user.username) is False:
        raise HTTPException(status_code=422, detail="PROB_USERNAME_CONSTRAINTS")

    # TODO: Password constraints

    # TODO: Make all users lowest permission, and allow admins to elevate permissions of
    #       existing users later (would be attack vector otherwise)
    user_entry = UserEntry(
        username=user.username,
        email=user.email,
        permission_level=user.permission_level,
        hashed_password=hash_password(user.password),
    )

    _commit_or_500(s, user_entry)

    return db_user_to_user(user_entry)


def login_user(s: Session, user_login: LoginRequest) -> UserGet:
    """Retrieve user data if login is successful.

    Args:
        s (Session): session to communicate with the database
        user_login (LoginRequest): input user credentials

    Raises:
        HTTPException: 422 PROB_USERNAME_CONSTRAINTS if username does not match constraints
        HTTPException: 401 Unauthorized if username and password do not match

    Returns:
        UserGet: JSON Web Token of user
    """

    user_entry = queries.try_get_user_by_username(s, user_login.username)

    if user_entry is not None and check_password(user_login.password, user_entry.hashed_password):
        return db_user_to_user(user_entry)

    raise HTTPException(status_code=401, detail="Unauthorized")<|MERGE_RESOLUTION|>--- conflicted
+++ resolved
@@ -12,8 +12,6 @@
 from loguru import logger
 from sqlmodel import Session
 
-<<<<<<< HEAD
-=======
 from common.schemas import (
     LeaderboardRequest,
     LeaderboardResponse,
@@ -26,7 +24,6 @@
     SubmissionResult,
     UserGet,
 )
->>>>>>> 54f97a9d
 from db.auth import check_email, check_password, check_username, hash_password
 from db.engine import queries
 from db.engine.queries import DBCommitError
@@ -38,16 +35,6 @@
     submission_post_to_db_submission,
 )
 from db.models.db_schemas import ProblemEntry, ProblemTagEntry, UserEntry
-from db.models.schemas import (
-    LeaderboardGet,
-    ProblemGet,
-    ProblemPost,
-    SubmissionGet,
-    SubmissionPost,
-    UserGet,
-    UserLogin,
-    UserRegister,
-)
 from db.typing import DBEntry
 
 
