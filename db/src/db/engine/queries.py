"""
Module for all low-level operations that act directly on the database engine
- Functions here only touch DB models (no Pydantic inter-service communication models)
- Shouldn't raise HTTPExceptions, but rather specific exceptions that are caught upstream
"""

from typing import Sequence
from uuid import UUID

from sqlalchemy import func
from sqlmodel import Session, select

from db.models.db_schemas import ProblemEntry, SubmissionEntry, UserEntry
from db.models.schemas import LeaderboardEntryGet, LeaderboardGet
from db.typing import DBEntry


class DBEntryNotFoundError(Exception):
    """Raised when a function with mandatory return value couldn't find entry in database"""


class DBCommitError(Exception):
    """Raised when a commit error occurs"""


def commit_entry(session: Session, entry: DBEntry):
    """
    Commits an entry to the database. Performs a rollback in case of error.
    :raises DBCommitError: If commit fails
    """

    session.add(entry)
    try:
        session.commit()
        session.refresh(entry)
    except Exception as e:
        # Make sure an exception doesn't contaminate the DB
        session.rollback()
        raise DBCommitError() from e


def get_leaderboard(s: Session) -> LeaderboardGet:
    """
    Reads the leaderboard for the users with the best scores
    """

    # TODO: This needs rewriting, several things seem wrong, and the for-loop should be
    #       handled in the query by the database. I think this is over-engineered

    query = (
        select(
            UserEntry.username,
            func.sum(SubmissionEntry.score).label("total_score"),
            func.count(  # pylint: disable=not-callable
                func.distinct(SubmissionEntry.problem_id)
            ).label("problems_solved"),
        )
        .select_from(SubmissionEntry)
        .join(UserEntry)
        .where(SubmissionEntry.successful is True)
        .group_by(SubmissionEntry.uuid, UserEntry.username)  # type:ignore
        .order_by(func.sum(SubmissionEntry.score).desc())
    )

    results = s.exec(query).all()

    return LeaderboardGet(
        entries=[
            LeaderboardEntryGet(
                username=username, total_score=total_score or 0, problems_solved=problems_solved
            )
            for username, total_score, problems_solved in results
        ]
    )


<<<<<<< HEAD
=======
def get_users(s: Session, offset: int, limit: int) -> Sequence[UserEntry]:
    return s.exec(select(UserEntry).offset(offset).limit(limit)).all()


def get_problem(s: Session, pid: int) -> ProblemGet:
    return s.exec(select(ProblemEntry).where(ProblemEntry.problem_id == pid)).first()


>>>>>>> 05a61b10
def get_problems(s: Session, offset: int, limit: int) -> list[ProblemEntry]:
    return list(s.exec(select(ProblemEntry).offset(offset).limit(limit)).all())


def get_submissions(s: Session, offset: int, limit: int) -> Sequence[SubmissionEntry]:
    return s.exec(select(SubmissionEntry).offset(offset).limit(limit)).all()


def try_get_user_by_username(session: Session, username: str) -> UserEntry | None:
    """
    Finds a user by username. Does not raise an exception if not found.
    :param username: Username of the user to lookup
    :param session: SQLModel session
    :return: UserEntry if user exists, else None
    """
    return session.exec(select(UserEntry).where(UserEntry.username == username)).first()


def try_get_user_by_uuid(session: Session, uuid: UUID) -> UserEntry | None:
    """
    Finds a user by UUID. Does not raise an exception if not found.
    :param uuid: Uuid of the user to lookup
    :param session: SQLModel session
    :return: UserEntry if user exists, else None
    """
    return session.exec(select(UserEntry).where(UserEntry.uuid == uuid)).first()


def get_user_by_username(s: Session, username: str) -> UserEntry:
    """
    Finds a user by username. Errors if not found.
    :param username: Name of the user to lookup
    :param s: SQLModel session
    :return: UserEntry
    :raises DBEntryNotFoundError: If username is not found
    """
    res = try_get_user_by_username(s, username)
    if not res:
        raise DBEntryNotFoundError
    return res


def get_user_by_uuid(s: Session, uuid: UUID) -> UserEntry:
    """
    Finds a user by UUID. Errors if not found.
    :param uuid: Uuid of the user to lookup
    :param s: SQLModel session
    :return: UserEntry
    :raises DBEntryNotFoundError: If uuid is not found
    """
    res = try_get_user_by_uuid(s, uuid)
    if not res:
        raise DBEntryNotFoundError
    return res<|MERGE_RESOLUTION|>--- conflicted
+++ resolved
@@ -74,8 +74,6 @@
     )
 
 
-<<<<<<< HEAD
-=======
 def get_users(s: Session, offset: int, limit: int) -> Sequence[UserEntry]:
     return s.exec(select(UserEntry).offset(offset).limit(limit)).all()
 
@@ -84,7 +82,6 @@
     return s.exec(select(ProblemEntry).where(ProblemEntry.problem_id == pid)).first()
 
 
->>>>>>> 05a61b10
 def get_problems(s: Session, offset: int, limit: int) -> list[ProblemEntry]:
     return list(s.exec(select(ProblemEntry).offset(offset).limit(limit)).all())
 
