"""
Module for all low-level operations that act directly on the database engine
- Functions here only touch DB models (no Pydantic inter-service communication models)
- Shouldn't raise HTTPExceptions, but rather specific exceptions that are caught upstream
"""

from typing import Sequence
from uuid import UUID

from sqlalchemy import func
from sqlmodel import Session, select

from db.models.db_schemas import ProblemEntry, SubmissionEntry, UserEntry
<<<<<<< HEAD
from db.models.schemas import (
    LeaderboardEntryGet,
    LeaderboardGet,
    ProblemGet,
    ProblemLeaderboardEntryGet,
    ProblemLeaderboardGet,
)
=======
from db.models.schemas import LeaderboardEntryGet, LeaderboardGet
>>>>>>> f1dccb6f
from db.typing import DBEntry


class DBEntryNotFoundError(Exception):
    """Raised when a function with mandatory return value couldn't find entry in database"""


class DBCommitError(Exception):
    """Raised when a commit error occurs"""


def commit_entry(session: Session, entry: DBEntry):
    """
    Commits an entry to the database. Performs a rollback in case of error.
    :raises DBCommitError: If commit fails
    """

    session.add(entry)
    try:
        session.commit()
        session.refresh(entry)
    except Exception as e:
        # Make sure an exception doesn't contaminate the DB
        session.rollback()
        raise DBCommitError() from e


def get_leaderboard(s: Session) -> LeaderboardGet:
    """
    Reads the leaderboard for the users with the best scores
    """

    # TODO: This needs rewriting, several things seem wrong, and the for-loop should be
    #       handled in the query by the database. I think this is over-engineered

    query = (
        select(
            UserEntry.username,
            func.sum(SubmissionEntry.runtime_ms).label("total_score"),
            func.count(  # pylint: disable=not-callable
                func.distinct(SubmissionEntry.problem_id)
            ).label("problems_solved"),
        )
        .select_from(SubmissionEntry)
        .join(UserEntry)
        .where(SubmissionEntry.successful)
        .group_by(SubmissionEntry.uuid, UserEntry.username)  # type:ignore
        .order_by(func.sum(SubmissionEntry.runtime_ms).desc())
    )

    results = s.exec(query).all()

    return LeaderboardGet(
        entries=[
            LeaderboardEntryGet(
                username=username, total_score=total_score or 0, problems_solved=problems_solved
            )
            for username, total_score, problems_solved in results
        ]
    )


<<<<<<< HEAD
=======
def get_users(s: Session, offset: int, limit: int) -> Sequence[UserEntry]:
    return s.exec(select(UserEntry).offset(offset).limit(limit)).all()


def try_get_problem(s: Session, pid: int) -> ProblemEntry | None:
    """
    Finds a problem by problem id. Does not raise an exception if not found.
    :param s: SQLModel session
    :param pid: problem id of the problem to lookup
    :return: ProblemEntry if problem exists, else None
    """
    return s.exec(select(ProblemEntry).where(ProblemEntry.problem_id == pid)).first()


>>>>>>> f1dccb6f
def get_problems(s: Session, offset: int, limit: int) -> list[ProblemEntry]:
    return list(s.exec(select(ProblemEntry).offset(offset).limit(limit)).all())


<<<<<<< HEAD
def get_problem_leaderboard(
    s: Session, problem: ProblemGet, first_row: int, last_row: int
) -> ProblemLeaderboardGet:
    # Get leaderboard entries - join submissions with users, order by score descending

    query = (
        select(UserEntry.uuid, UserEntry.username, SubmissionEntry.score)
        .join(UserEntry, SubmissionEntry.uuid == UserEntry.uuid)
        .where(SubmissionEntry.problem_id == problem.problem_id)
        .order_by(SubmissionEntry.score.desc())
        .offset(first_row)
        .limit(last_row - first_row)
    )

    results = s.exec(query).all()

    scores = [
        ProblemLeaderboardEntryGet(
            user_id=str(result.uuid), username=result.username, score=result.score
        )
        for result in results
    ]

    return ProblemLeaderboardGet(
        problem_id=problem.problem_id,
        problem_name=problem.name,
        problem_language="C",  # TODO: get from tag (curr hardcoded)
        problem_difficulty="Medium",  # TODO: decide on something for demo (curr hardcoded)
        scores=scores,
    )


=======
>>>>>>> f1dccb6f
def get_submissions(s: Session, offset: int, limit: int) -> Sequence[SubmissionEntry]:
    return s.exec(select(SubmissionEntry).offset(offset).limit(limit)).all()


def try_get_user_by_username(session: Session, username: str) -> UserEntry | None:
    """
    Finds a user by username. Does not raise an exception if not found.
    :param username: Username of the user to lookup
    :param session: SQLModel session
    :return: UserEntry if user exists, else None
    """
    return session.exec(select(UserEntry).where(UserEntry.username == username)).first()


def try_get_user_by_uuid(session: Session, uuid: UUID) -> UserEntry | None:
    """
    Finds a user by UUID. Does not raise an exception if not found.
    :param uuid: Uuid of the user to lookup
    :param session: SQLModel session
    :return: UserEntry if user exists, else None
    """
    return session.exec(select(UserEntry).where(UserEntry.uuid == uuid)).first()


def get_user_by_username(s: Session, username: str) -> UserEntry:
    """
    Finds a user by username. Errors if not found.
    :param username: Name of the user to lookup
    :param s: SQLModel session
    :return: UserEntry
    :raises DBEntryNotFoundError: If username is not found
    """
    res = try_get_user_by_username(s, username)
    if not res:
        raise DBEntryNotFoundError
    return res


def get_user_by_uuid(s: Session, uuid: UUID) -> UserEntry:
    """
    Finds a user by UUID. Errors if not found.
    :param uuid: Uuid of the user to lookup
    :param s: SQLModel session
    :return: UserEntry
    :raises DBEntryNotFoundError: If uuid is not found
    """
    res = try_get_user_by_uuid(s, uuid)
    if not res:
        raise DBEntryNotFoundError
    return res<|MERGE_RESOLUTION|>--- conflicted
+++ resolved
@@ -11,7 +11,6 @@
 from sqlmodel import Session, select
 
 from db.models.db_schemas import ProblemEntry, SubmissionEntry, UserEntry
-<<<<<<< HEAD
 from db.models.schemas import (
     LeaderboardEntryGet,
     LeaderboardGet,
@@ -19,9 +18,6 @@
     ProblemLeaderboardEntryGet,
     ProblemLeaderboardGet,
 )
-=======
-from db.models.schemas import LeaderboardEntryGet, LeaderboardGet
->>>>>>> f1dccb6f
 from db.typing import DBEntry
 
 
@@ -84,8 +80,6 @@
     )
 
 
-<<<<<<< HEAD
-=======
 def get_users(s: Session, offset: int, limit: int) -> Sequence[UserEntry]:
     return s.exec(select(UserEntry).offset(offset).limit(limit)).all()
 
@@ -100,12 +94,10 @@
     return s.exec(select(ProblemEntry).where(ProblemEntry.problem_id == pid)).first()
 
 
->>>>>>> f1dccb6f
 def get_problems(s: Session, offset: int, limit: int) -> list[ProblemEntry]:
     return list(s.exec(select(ProblemEntry).offset(offset).limit(limit)).all())
 
 
-<<<<<<< HEAD
 def get_problem_leaderboard(
     s: Session, problem: ProblemGet, first_row: int, last_row: int
 ) -> ProblemLeaderboardGet:
@@ -136,10 +128,8 @@
         problem_difficulty="Medium",  # TODO: decide on something for demo (curr hardcoded)
         scores=scores,
     )
+  
 
-
-=======
->>>>>>> f1dccb6f
 def get_submissions(s: Session, offset: int, limit: int) -> Sequence[SubmissionEntry]:
     return s.exec(select(SubmissionEntry).offset(offset).limit(limit)).all()
 
