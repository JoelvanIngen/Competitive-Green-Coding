"""
Module for all low-level operations that act directly on the database engine
- Functions here only touch DB models (no Pydantic inter-service communication models)
- Shouldn't raise HTTPExceptions, but rather specific exceptions that are caught upstream
"""

from typing import Sequence
from uuid import UUID

from sqlalchemy import func
from sqlmodel import Session, select

from db.models.db_schemas import ProblemEntry, SubmissionEntry, UserEntry
from db.models.schemas import LeaderboardEntryGet, LeaderboardGet, ProblemGet, ProblemLeaderboardEntryGet, ProblemLeaderboardGet
from db.typing import DBEntry


class DBEntryNotFoundError(Exception):
    """Raised when a function with mandatory return value couldn't find entry in database"""


class DBCommitError(Exception):
    """Raised when a commit error occurs"""


def commit_entry(session: Session, entry: DBEntry):
    """
    Commits an entry to the database. Performs a rollback in case of error.
    :raises DBCommitError: If commit fails
    """

    session.add(entry)
    try:
        session.commit()
        session.refresh(entry)
    except Exception as e:
        # Make sure an exception doesn't contaminate the DB
        session.rollback()
        raise DBCommitError() from e


def get_overall_leaderboard(s: Session) -> LeaderboardGet:
    """
    Gets the leaderboard over all problems and all users.
    """

    # TODO: This needs rewriting, several things seem wrong, and the for-loop should be
    #       handled in the query by the database. I think this is over-engineered

    query = (
        select(
            UserEntry.username,
            func.sum(SubmissionEntry.score).label("total_score"),
            func.count(  # pylint: disable=not-callable
                func.distinct(SubmissionEntry.problem_id)
            ).label("problems_solved"),
        )
        .select_from(SubmissionEntry)
        .join(UserEntry)
        .where(SubmissionEntry.successful is True)
        .group_by(SubmissionEntry.uuid, UserEntry.username)  # type:ignore
        .order_by(func.sum(SubmissionEntry.score).desc())
    )

    results = s.exec(query).all()

    return LeaderboardGet(
        entries=[
            LeaderboardEntryGet(
                username=username, total_score=total_score or 0, problems_solved=problems_solved
            )
            for username, total_score, problems_solved in results
        ]
    )


<<<<<<< HEAD
def get_users(s: Session, offset: int, limit: int) -> Sequence[UserEntry]:
    return s.exec(select(UserEntry).offset(offset).limit(limit)).all()
=======
def get_problem(s: Session, pid: int) -> ProblemGet:
    return s.exec(select(ProblemEntry).where(ProblemEntry.problem_id == pid)).first()
>>>>>>> 6db0b45b


def get_problems(s: Session, offset: int, limit: int) -> list[ProblemEntry]:
    return list(s.exec(select(ProblemEntry).offset(offset).limit(limit)).all())


def get_problem_leaderboard(s: Session, problem: ProblemGet, first_row: int, last_row: int) -> None:


    # Get leaderboard entries - join submissions with users, order by score descending
    query = (
        select(
            UserEntry.uuid,
            UserEntry.username,
            SubmissionEntry.score
        )
        .join(UserEntry, SubmissionEntry.uuid == UserEntry.uuid)
        .where(SubmissionEntry.problem_id == problem.problem_id)
        .order_by(SubmissionEntry.score.desc())
        .offset(first_row)
        .limit(last_row - first_row)
    )

    results = s.exec(query).all()

    scores = [
        ProblemLeaderboardEntryGet(
            user_id=str(result.uuid),
            username=result.username,
            score=result.score
        )
        for result in results
    ]

    return ProblemLeaderboardGet(
        problem_id=problem.problem_id,
        problem_name=problem.name,
        problem_language="",  # TODO: get from tag
        problem_difficulty="",  # TODO: decide on something for demo
        scores=scores
    )

def get_submissions(s: Session, offset: int, limit: int) -> Sequence[SubmissionEntry]:
    return s.exec(select(SubmissionEntry).offset(offset).limit(limit)).all()


def try_get_user_by_username(session: Session, username: str) -> UserEntry | None:
    """
    Finds a user by username. Does not raise an exception if not found.
    :param username: Username of the user to lookup
    :param session: SQLModel session
    :return: UserEntry if user exists, else None
    """
    return session.exec(select(UserEntry).where(UserEntry.username == username)).first()


def try_get_user_by_uuid(session: Session, uuid: UUID) -> UserEntry | None:
    """
    Finds a user by UUID. Does not raise an exception if not found.
    :param uuid: Uuid of the user to lookup
    :param session: SQLModel session
    :return: UserEntry if user exists, else None
    """
    return session.exec(select(UserEntry).where(UserEntry.uuid == uuid)).first()


def get_user_by_username(s: Session, username: str) -> UserEntry:
    """
    Finds a user by username. Errors if not found.
    :param username: Name of the user to lookup
    :param s: SQLModel session
    :return: UserEntry
    :raises DBEntryNotFoundError: If username is not found
    """
    res = try_get_user_by_username(s, username)
    if not res:
        raise DBEntryNotFoundError
    return res


def get_user_by_uuid(s: Session, uuid: UUID) -> UserEntry:
    """
    Finds a user by UUID. Errors if not found.
    :param uuid: Uuid of the user to lookup
    :param s: SQLModel session
    :return: UserEntry
    :raises DBEntryNotFoundError: If uuid is not found
    """
    res = try_get_user_by_uuid(s, uuid)
    if not res:
        raise DBEntryNotFoundError
    return res<|MERGE_RESOLUTION|>--- conflicted
+++ resolved
@@ -74,13 +74,12 @@
     )
 
 
-<<<<<<< HEAD
 def get_users(s: Session, offset: int, limit: int) -> Sequence[UserEntry]:
     return s.exec(select(UserEntry).offset(offset).limit(limit)).all()
-=======
+
+
 def get_problem(s: Session, pid: int) -> ProblemGet:
     return s.exec(select(ProblemEntry).where(ProblemEntry.problem_id == pid)).first()
->>>>>>> 6db0b45b
 
 
 def get_problems(s: Session, offset: int, limit: int) -> list[ProblemEntry]:
