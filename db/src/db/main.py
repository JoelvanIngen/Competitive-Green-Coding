from contextlib import asynccontextmanager

import uvicorn
<<<<<<< HEAD
from api import endpoints
from config import HOST, PORT
from fastapi import FastAPI
from loguru import logger
=======
from fastapi import FastAPI
from loguru import logger

from db.api import endpoints
from db.config import settings
>>>>>>> 155211ab


@asynccontextmanager
async def lifespan(_app: FastAPI):
    """
    Lifespan context manager
    Anything before `yield` runs on startup, anything after on exit
    """

    logger.info(f"Server started on {settings.DB_HANDLER_HOST}:{settings.DB_HANDLER_PORT}")
    endpoints.create_db_and_tables()

    yield

    logger.info("Server stopped")


app = FastAPI(
    lifespan=lifespan,
)

app.include_router(endpoints.router, prefix="/api")


def main():
    uvicorn.run(app, host=settings.DB_HANDLER_HOST, port=settings.DB_HANDLER_PORT)


if __name__ == "__main__":
    main()<|MERGE_RESOLUTION|>--- conflicted
+++ resolved
@@ -1,18 +1,11 @@
 from contextlib import asynccontextmanager
 
 import uvicorn
-<<<<<<< HEAD
-from api import endpoints
-from config import HOST, PORT
-from fastapi import FastAPI
-from loguru import logger
-=======
 from fastapi import FastAPI
 from loguru import logger
 
 from db.api import endpoints
 from db.config import settings
->>>>>>> 155211ab
 
 
 @asynccontextmanager
