from common.schemas import (
    JWTokenData,
    ProblemGet,
    ProblemPost,
    SubmissionCreate,
    SubmissionFull,
    SubmissionMetadata,
    SubmissionResult,
    UserGet,
)
from db.models.db_schemas import ProblemEntry, SubmissionEntry, UserEntry
<<<<<<< HEAD
from db.models.schemas import JWTokenData, ProblemGet, SubmissionGet, SubmissionPost, UserGet
from db.models.calculate_score import get_score
=======

>>>>>>> b8c322e5

def db_user_to_user(db_user: UserEntry) -> UserGet:
    return UserGet(
        uuid=db_user.uuid,
        username=db_user.username,
        email=db_user.email,
        permission_level=db_user.permission_level,
    )


def submission_create_to_db_submission(submission: SubmissionCreate) -> SubmissionEntry:
    return SubmissionEntry(
        submission_uuid=submission.submission_uuid,
        problem_id=submission.problem_id,
        user_uuid=submission.user_uuid,
        language=submission.language,
        timestamp=submission.timestamp,
        executed=False,
        runtime_ms=0,
        mem_usage_mb=0.0,
        success=False,
        error_reason=None,
        error_msg=None,
    )


def append_submission_results(submission: SubmissionEntry, result: SubmissionResult):
    """
    Takes a minimal entry that has been committed to the DB and fills in results.
    Returns a new object.
    """

    submission.executed = True
    submission.runtime_ms = result.runtime_ms
    submission.mem_usage_mb = result.mem_usage_mb
    submission.successful = result.successful
    submission.error_reason = result.error_reason
    submission.error_msg = result.error_msg


def problem_post_to_db_problem(problem: ProblemPost) -> ProblemEntry:
    return ProblemEntry(
        name=problem.name,
        language=problem.language,
        difficulty=problem.difficulty,
        short_description=problem.short_description,
        long_description=problem.long_description,
        template_code=problem.template_code,
    )


def db_submission_to_submission_metadata(submission: SubmissionEntry) -> SubmissionMetadata:
    return SubmissionMetadata(
        submission_uuid=submission.submission_uuid,
        problem_id=submission.problem_id,
        user_uuid=submission.user_uuid,
        language=submission.language,
        runtime_ms=submission.runtime_ms,
        mem_usage_mb=submission.mem_usage_mb,
        timestamp=submission.timestamp,
<<<<<<< HEAD
        successful=submission.successful,
        score=get_score(submission.runtime_ms)
=======
        executed=submission.executed,
        successful=submission.successful if submission.successful else False,  # Catch None
        error_reason=submission.error_reason,
>>>>>>> b8c322e5
    )


def db_submission_to_submission_full(submission: SubmissionEntry) -> SubmissionFull:
    return SubmissionFull(
        submission_uuid=submission.submission_uuid,
        problem_id=submission.problem_id,
        user_uuid=submission.user_uuid,
        language=submission.language,
        runtime_ms=submission.runtime_ms,
        mem_usage_mb=submission.mem_usage_mb,
        timestamp=submission.timestamp,
        executed=submission.executed,
        successful=submission.successful if submission.successful else False,  # Catch None
        error_reason=submission.error_reason,
        error_msg=submission.error_msg,
        code="",  # Needs to be loaded from storage
    )


def db_problem_to_problem_get(db_problem: ProblemEntry) -> ProblemGet:
    return ProblemGet(
        problem_id=db_problem.problem_id,
        name=db_problem.name,
        language=db_problem.language,
        difficulty=db_problem.difficulty,
        tags=[problem_tag_entry.tag for problem_tag_entry in db_problem.tags],
        short_description=db_problem.short_description,
        long_description=db_problem.long_description,
        template_code=db_problem.template_code,
    )


def user_to_jwtokendata(user: UserGet):
    return JWTokenData(
        uuid=str(user.uuid), username=user.username, permission_level=user.permission_level
    )<|MERGE_RESOLUTION|>--- conflicted
+++ resolved
@@ -9,12 +9,6 @@
     UserGet,
 )
 from db.models.db_schemas import ProblemEntry, SubmissionEntry, UserEntry
-<<<<<<< HEAD
-from db.models.schemas import JWTokenData, ProblemGet, SubmissionGet, SubmissionPost, UserGet
-from db.models.calculate_score import get_score
-=======
-
->>>>>>> b8c322e5
 
 def db_user_to_user(db_user: UserEntry) -> UserGet:
     return UserGet(
@@ -75,14 +69,9 @@
         runtime_ms=submission.runtime_ms,
         mem_usage_mb=submission.mem_usage_mb,
         timestamp=submission.timestamp,
-<<<<<<< HEAD
-        successful=submission.successful,
-        score=get_score(submission.runtime_ms)
-=======
         executed=submission.executed,
         successful=submission.successful if submission.successful else False,  # Catch None
         error_reason=submission.error_reason,
->>>>>>> b8c322e5
     )
 
 
