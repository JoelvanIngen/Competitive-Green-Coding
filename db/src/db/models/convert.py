--- conflicted
+++ resolved
@@ -44,17 +44,12 @@
     return ProblemGet(
         problem_id=db_problem.problem_id,
         name=db_problem.name,
-<<<<<<< HEAD
         language=db_problem.language,
         difficulty=db_problem.difficulty,
-        tags=[],
+        tags=[problem_tag_entry.tag for problem_tag_entry in db_problem.tags],
         short_description=db_problem.short_description,
         long_description=db_problem.long_description,
         template_code=db_problem.template_code,
-=======
-        description=db_problem.description,
-        tags=[problem_tag_entry.tag for problem_tag_entry in db_problem.tags],
->>>>>>> da702a53
     )
 
 
