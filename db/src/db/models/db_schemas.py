from typing import List
from uuid import UUID, uuid4

<<<<<<< HEAD
from sqlmodel import SQLModel, Field, Relationship
from typing import List
from models.schemas import PermissionLevel
=======
from sqlmodel import Field, Relationship, SQLModel
>>>>>>> 3f2a9366


class UserEntry(SQLModel, table=True):
    uuid: UUID = Field(default_factory=uuid4, primary_key=True, index=True)
    username: str = Field(max_length=32, index=True)
    email: str = Field(max_length=64, index=True)
    hashed_password: bytes = Field()
    permission_level: PermissionLevel = Field()

    # Relationship: One user can have multiple submissions
    submissions: List["SubmissionEntry"] = Relationship(back_populates="user")


class ProblemEntry(SQLModel, table=True):
    problem_id: int = Field(primary_key=True, index=True)
    name: str = Field()
    tags: int = Field()
    description: str = Field(max_length=256)

    # Relationship: One problem can have multiple submissions
    submissions: List["SubmissionEntry"] = Relationship(back_populates="problem")


class SubmissionEntry(SQLModel, table=True):
    sid: int = Field(primary_key=True, index=True)
    problem_id: int = Field(foreign_key="problementry.problem_id", index=True)
    uuid: UUID = Field(foreign_key="userentry.uuid", index=True)
    score: int = Field()
    timestamp: int = Field()
    successful: bool = Field()

    # Relationships: Each submission belongs to one user and one problem
    user: UserEntry = Relationship(back_populates="submissions")
    problem: ProblemEntry = Relationship(back_populates="submissions")<|MERGE_RESOLUTION|>--- conflicted
+++ resolved
@@ -1,13 +1,9 @@
 from typing import List
 from uuid import UUID, uuid4
 
-<<<<<<< HEAD
-from sqlmodel import SQLModel, Field, Relationship
-from typing import List
+from sqlmodel import Field, Relationship, SQLModel
+
 from models.schemas import PermissionLevel
-=======
-from sqlmodel import Field, Relationship, SQLModel
->>>>>>> 3f2a9366
 
 
 class UserEntry(SQLModel, table=True):
