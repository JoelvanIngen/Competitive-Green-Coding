from typing import List
from uuid import UUID, uuid4

from sqlmodel import Field, Relationship, SQLModel
<<<<<<< HEAD
=======

from db.models.schemas import PermissionLevel
>>>>>>> 155211ab


class UserEntry(SQLModel, table=True):
    uuid: UUID = Field(default_factory=uuid4, primary_key=True, index=True)
    username: str = Field(max_length=32, index=True)
    email: str = Field(max_length=64, index=True)
    hashed_password: bytes = Field()
    permission_level: PermissionLevel = Field()

    # Relationship: One user can have multiple submissions
    submissions: List["SubmissionEntry"] = Relationship(back_populates="user")


class ProblemEntry(SQLModel, table=True):
    problem_id: int = Field(primary_key=True, index=True)
    name: str = Field()
    tags: int = Field()
    description: str = Field(max_length=256)

    # Relationship: One problem can have multiple submissions
    submissions: List["SubmissionEntry"] = Relationship(back_populates="problem")


class SubmissionEntry(SQLModel, table=True):
    sid: int = Field(primary_key=True, index=True)
    problem_id: int = Field(foreign_key="problementry.problem_id", index=True)
    uuid: UUID = Field(foreign_key="userentry.uuid", index=True)
    score: int = Field()
    timestamp: int = Field()
    successful: bool = Field()

    # Relationships: Each submission belongs to one user and one problem
    user: UserEntry = Relationship(back_populates="submissions")
    problem: ProblemEntry = Relationship(back_populates="submissions")<|MERGE_RESOLUTION|>--- conflicted
+++ resolved
@@ -2,11 +2,8 @@
 from uuid import UUID, uuid4
 
 from sqlmodel import Field, Relationship, SQLModel
-<<<<<<< HEAD
-=======
 
 from db.models.schemas import PermissionLevel
->>>>>>> 155211ab
 
 
 class UserEntry(SQLModel, table=True):
