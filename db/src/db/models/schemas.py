"""
schemas.py

Defines Pydantic models for the gateway. These mirror what the
DB microservice's /users/ endpoints expect and return.

UserRegister(username, email, password, permission_level)
UserLogin(username, password)
UserGet(uuid, username, email, permission_level)
TokenResponse(access_token, token_type)
ProblemPost(name, tags, description)
ProblemGet(problem_id, name, tags, description)
SubmissionPost(problem_id, uuid, timestamp, code)
SubmissionGet(sid, problem_id, uuid, score, timestamp, successful, code)
LeaderboardEntryGet(username, total_score, problems_solved)
LeaderboardsGet(entries)
"""

from enum import Enum
from typing import Annotated, Literal
from uuid import UUID

from pydantic import BaseModel, Field, StringConstraints


class PermissionLevel(str, Enum):
    """Permission level enumeration used for user accounts."""

    USER = "user"
    ADMIN = "admin"


class JWTokenData(BaseModel):
    """Schema of information stored in JSON Web Token.
    uuid stored in str as UUID is not JSON serialisable."""

    uuid: str
    username: str
    permission_level: PermissionLevel = PermissionLevel.USER


class UserRegister(BaseModel):
    """Schema to communicate newly created user from Interface to the DB handler."""

    username: str = Field(max_length=32)
    email: str = Field(max_length=64)
    password: Annotated[str, StringConstraints(min_length=8, max_length=128)]
    permission_level: PermissionLevel = PermissionLevel.USER


class UserLogin(BaseModel):
    """Schema to communicate user attempting login from Interface to DB handler."""

    username: str
    password: str


class UserGet(BaseModel):
    """Schema to communicate user from DB handler to Interface."""

    uuid: UUID
    username: str
    email: str
    permission_level: PermissionLevel = PermissionLevel.USER


class TokenResponse(BaseModel):
    """DB should: create and sign a token (JWT?) after successful login, this Schema
    relays the token to the webserver."""

    access_token: str
    token_type: Literal["bearer"] = "bearer"


class ProblemPost(BaseModel):
    """Schema to communicate created problem from Interface to the DB handler."""

    name: str = Field(max_length=64)
    tags: list[str] = Field()
    description: str = Field(max_length=256)


class ProblemGet(BaseModel):
    """Schema to communicate problem from DB handler to Interface."""

    problem_id: int = Field()
    name: str = Field(max_length=64)
    tags: list[str] = Field()
    description: str = Field(max_length=256)


class SubmissionPost(BaseModel):
    """Schema to communicate submission from Interface to the DB handler."""

    problem_id: int = Field()
    uuid: UUID = Field()
    runtime_ms: int = Field()
    timestamp: int = Field()
    successful: bool = Field()
    code: str = Field()


class SubmissionGet(BaseModel):
    """Schema to communicate submission from DB handler to the Interface."""

    sid: int
    problem_id: int
    uuid: UUID
    score: int
    timestamp: int
    successful: bool
    code: str


class LeaderboardEntryGet(BaseModel):
    """Schema to communicate leaderboard entry from DB handler to the Interface."""

    username: str
    total_score: int
    problems_solved: int
    # rank: int # Optional, can be calculated client side


class LeaderboardGet(BaseModel):
    """Schema to communicate the leaderboard from DB handler to the Interface."""

<<<<<<< HEAD
    entries: list[LeaderboardEntryGet]


class ProblemLeaderboardEntryGet(BaseModel):
    """Schema to define a user entry in a problem's leaderboard from DB handler to the Interface."""

    user_id: str = Field()
    username: str = Field(max_length=32)
    score: int = Field()


class ProblemLeaderboardGet(BaseModel):
    """Schema to communicate the leaderboard of a problem from DB handler to the Interface."""

    problem_id: int = Field()
    problem_name: str = Field(max_length=64)
    problem_language: str = Field()
    problem_difficulty: str = Field()
    scores: list[ProblemLeaderboardEntryGet] = Field()
=======
    entries: list[LeaderboardEntryGet]
>>>>>>> f1dccb6f
<|MERGE_RESOLUTION|>--- conflicted
+++ resolved
@@ -124,7 +124,6 @@
 class LeaderboardGet(BaseModel):
     """Schema to communicate the leaderboard from DB handler to the Interface."""
 
-<<<<<<< HEAD
     entries: list[LeaderboardEntryGet]
 
 
@@ -143,7 +142,4 @@
     problem_name: str = Field(max_length=64)
     problem_language: str = Field()
     problem_difficulty: str = Field()
-    scores: list[ProblemLeaderboardEntryGet] = Field()
-=======
-    entries: list[LeaderboardEntryGet]
->>>>>>> f1dccb6f
+    scores: list[ProblemLeaderboardEntryGet] = Field()