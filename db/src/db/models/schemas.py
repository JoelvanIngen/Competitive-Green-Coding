"""
schemas.py

Defines Pydantic models for the gateway. These mirror what the
DB microservice's /users/ endpoints expect and return.
"""

from enum import Enum
from typing import Annotated, Literal
from uuid import UUID

from pydantic import BaseModel, Field, StringConstraints
<<<<<<< HEAD
=======


class PermissionLevel(str, Enum):
    """Permission level enumeration used for user accounts."""

    USER = "user"
    ADMIN = "admin"
>>>>>>> 155211ab


class UserRegister(BaseModel):
    """Schema to communicate newly created user from Interface to the DB handler."""

    username: str = Field(max_length=32)
    email: str = Field(max_length=64)
    password: Annotated[str, StringConstraints(min_length=8, max_length=128)]
    permission_level: PermissionLevel = PermissionLevel.USER


class UserLogin(BaseModel):
    """Schema to communicate user attempting login from Interface to DB handler."""

    username: str
    password: str


class UserGet(BaseModel):
    """Schema to communicate user from DB handler to Interface."""

    uuid: UUID
    username: str
    email: str
    permission_level: PermissionLevel = PermissionLevel.USER


class TokenResponse(BaseModel):
    """DB should: create and sign a token (JWT?) after succesfull login, this Schema
    relays the token to the webserver."""

    access_token: str
    token_type: Literal["bearer"] = "bearer"


class ProblemPost(BaseModel):
    """Schema to communicate created problem from Interface to the DB handler."""

    name: str = Field(max_length=64)
    tags: list[str] = Field()
    description: str = Field(max_length=256)


class ProblemGet(BaseModel):
    """Schema to communicate problem from DB handler to Interface."""

    problem_id: int = Field()
    name: str = Field(max_length=64)
    tags: list[str] = Field()
    description: str = Field(max_length=256)


class SubmissionPost(BaseModel):
    """Schema to communicate submission from Interface to the DB handler."""

    problem_id: int = Field()
    uuid: UUID = Field()
    runtime_ms: int = Field()
    timestamp: int = Field()
    successful: bool = Field()
    code: str = Field()


class SubmissionGet(BaseModel):
    """Schema to communicate submission from DB handler to the Interface."""

    sid: int
    problem_id: int
    uuid: UUID
    score: int
    timestamp: int
    successful: bool
    code: str


class LeaderboardEntryGet(BaseModel):
    """Schema to communicate leaderboard entry from DB handler to the Interface."""

    username: str
    total_score: int
    problems_solved: int
    # rank: int # Optional, can be calculated client side


class LeaderboardGet(BaseModel):
    """Schema to communicate the leaderboard from DB handler to the Interface."""

    entries: list[LeaderboardEntryGet]<|MERGE_RESOLUTION|>--- conflicted
+++ resolved
@@ -10,8 +10,6 @@
 from uuid import UUID
 
 from pydantic import BaseModel, Field, StringConstraints
-<<<<<<< HEAD
-=======
 
 
 class PermissionLevel(str, Enum):
@@ -19,7 +17,6 @@
 
     USER = "user"
     ADMIN = "admin"
->>>>>>> 155211ab
 
 
 class UserRegister(BaseModel):
