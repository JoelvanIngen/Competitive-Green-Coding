import uuid

import pytest
from pytest_mock import MockerFixture
<<<<<<< HEAD
from sqlmodel import Session, SQLModel, create_engine
from db.auth.jwt_converter import jwt_to_data
=======
>>>>>>> b51fecea
from fastapi import HTTPException

from common.schemas import (
    JWTokenData,
    PermissionLevel,
    ProblemDetailsResponse,
    AddProblemRequest,
    SubmissionCreate,
    SubmissionFull,
    TokenResponse,
    UserGet,
    LoginRequest,
    RegisterRequest,
)
from common.typing import Language
from db import auth
from db.api.modules import actions
from db.models.db_schemas import UserEntry


# Fixtures
@pytest.fixture(name="session")
def mock_session_fixture(mocker: MockerFixture):
    return mocker.Mock()


@pytest.fixture(name="login_session")
def session_fixture():
    """
    Provides an in-memory SQLite database session for testing.
    Tables are created and dropped for each test to ensure isolation.
    """
    # Save DB in memory
    engine = create_engine("sqlite:///:memory:")
    SQLModel.metadata.create_all(engine)
    with Session(engine) as session:
        yield session
    # Clean up, good practice although probably not strictly needed here
    SQLModel.metadata.drop_all(engine)


@pytest.fixture(name="user_1_register_data")
def user_1_register_data_fixture():
    return {
        "username": "testuser",
        "email": "test@example.com",
        "password": "test_password"
    }


@pytest.fixture(name="user_1_register")
def user_1_register_fixture(user_1_register_data):
    return RegisterRequest(**user_1_register_data)


@pytest.fixture(name="user_1_login")
def user_1_login_fixture(user_1_register_data):
    return LoginRequest(
        username=user_1_register_data["username"],
        password=user_1_register_data["password"]
    )


@pytest.fixture(name="user_register")
def user_register_fixture():
    return RegisterRequest(username="simon", password="smthrandom", email="simon@example.com")


@pytest.fixture(name="user_login")
def user_login_fixture():
    return LoginRequest(username="simon", password="smthrandom")


@pytest.fixture(name="user_get")
def user_get_fixture():
    return UserGet(username="simon", uuid=uuid.uuid4(), email="simon@example.com")


@pytest.fixture(name="problem_data")
def problem_data_fixture():
    return {
        "name": "test_problem",
        "language": "C",
        "difficulty": "easy",
        "tags": ["test_tag_1", "test_tag_2"],
        "short_description": "test_short_description",
        "long_description": "test_long_description",
        "template_code": "test_template_code"
    }


@pytest.fixture(name="problem_post")
def problem_post_fixture():
    return AddProblemRequest(
        name="dijkstra",
        language="python",
        difficulty="easy",
        tags=["graph", "algorithm"],
        short_description="short_description",
        long_description="long_description",
        template_code="SF6"
    )


@pytest.fixture(name="faulty_problem_post")
def faulty_problem_post_fixture():
    return AddProblemRequest(
        name="quicksort",
        language="python",
        difficulty="tough",
        tags=["graph", "algorithm"],
        short_description="short_description",
        long_description="long_description",
        template_code="MK1"
    )


@pytest.fixture(name="timestamp")
def timestamp_fixture() -> int:
    return 1678886400


@pytest.fixture(name="submission_post")
def submission_create_fixture(timestamp: int):
    return SubmissionCreate(
        submission_uuid=uuid.uuid4(),
        problem_id=1,
        user_uuid=uuid.uuid4(),
        language=Language.C,
        timestamp=timestamp,
        code="print('Hello World')",
    )


# @pytest.fixture(name="leaderboard_get")
# def leaderboard_get_fixture():
#     return LeaderboardResponse(entries=[])


@pytest.fixture(name="mock_problem_get")
def mock_problem_get_fixture():
    return ProblemDetailsResponse(
        problem_id=1,
        name="do-random",
        language="python",
        difficulty="easy",
        tags=["tag1", "tag2"],
        short_description="A python problem",
        long_description="Python problem very long description",
        template_code="def main(): ...",
    )


@pytest.fixture(name="mock_submission_get")
def mock_submission_get_fixture(timestamp: int):
    return SubmissionFull(
        submission_uuid=uuid.uuid4(),
        problem_id=1,
        user_uuid=uuid.uuid4(),
        language=Language.C,
        runtime_ms=5,
        mem_usage_mb=2.9,
        timestamp=timestamp,
        executed=True,
        successful=True,
        error_reason=None,
        error_msg=None,
        code="print(1)",
    )


@pytest.fixture(name="problem_list")
def problem_list_fixture() -> list[ProblemDetailsResponse]:
    return [ProblemDetailsResponse(
        problem_id=1,
        name="problem-name",
        language="python",
        difficulty="easy",
        tags=["tag122222"],
        short_description="descripton",
        long_description="long description",
        template_code="template code"
    )]


@pytest.fixture(name="admin_authorization")
def admin_authorization_fixture():
    return auth.data_to_jwt(
        JWTokenData(
            uuid=str(uuid.uuid4()),
            username="admin",
            permission_level=PermissionLevel.ADMIN
        )
    )


@pytest.fixture(name="user_authorization")
def user_authorization_fixture():
    return auth.data_to_jwt(
        JWTokenData(
            uuid=str(uuid.uuid4()),
            username="user",
            permission_level=PermissionLevel.USER
        )
    )


# Tests for actions module
def test_register_user_mocker(
        mocker: MockerFixture,
        session,
        user_register,
        user_get
):
    """Test that register_user calls the correct ops function and returns the expected user."""
    mock_register = mocker.patch("db.api.modules.actions.ops.register_new_user")
    mock_user_to_jwtokendata = mocker.patch("db.api.modules.actions.user_to_jwtokendata")
    mock_data_to_jwt = mocker.patch("db.api.modules.actions.data_to_jwt")

    mock_jwtokendata = JWTokenData(
        uuid=str(uuid.uuid4()),
        username="simon",
        permission_level=PermissionLevel.USER
    )

    mock_register.return_value = user_get
    mock_user_to_jwtokendata.return_value = mock_jwtokendata
    mock_data_to_jwt.return_value = "fake-jwt"

    result = actions.register_user(session, user_register)

    mock_register.assert_called_once_with(session, user_register)
    mock_user_to_jwtokendata.assert_called_once_with(user_get)
    mock_data_to_jwt.assert_called_once_with(mock_jwtokendata)
    assert isinstance(result, TokenResponse)
    assert result.access_token == "fake-jwt"
    assert result.token_type == "bearer"


def test_login_user_mocker(
        mocker: MockerFixture,
        session,
        user_login: LoginRequest,
        user_get: UserGet
):
    """Test that login_user retrieves the user and returns a TokenResponse."""
    mock_user_to_jwtokendata = mocker.patch("db.api.modules.actions.user_to_jwtokendata")
    mock_data_to_jwt = mocker.patch("db.api.modules.actions.data_to_jwt")
    mock_try_get_user_by_username = mocker.patch("db.engine.queries.try_get_user_by_username")

    mock_jwtokendata = JWTokenData(
        uuid=str(user_get.uuid),
        username="simon",
        permission_level=PermissionLevel.USER
    )

    mock_user_entry = UserEntry(
        uuid=user_get.uuid,
        username=user_get.username,
        email=user_get.email,
        permission_level=user_get.permission_level,
        hashed_password=auth.hash_password(user_login.password)
    )

    mock_user_to_jwtokendata.return_value = mock_jwtokendata
    mock_try_get_user_by_username.return_value = mock_user_entry
    mock_data_to_jwt.return_value = "fake-jwt"

    result = actions.login_user(session, user_login)

    mock_try_get_user_by_username.assert_called_once_with(session, "simon")
    mock_user_to_jwtokendata.assert_called_once_with(user_get)
    mock_data_to_jwt.assert_called_once_with(mock_jwtokendata)
    assert isinstance(result, TokenResponse)
    assert result.access_token == "fake-jwt"
    assert result.token_type == "bearer"


def test_lookup_user_result(mocker: MockerFixture, session, user_get):
    """Test that lookup_user retrieves the user by username and returns it."""
    mock_get_user = mocker.patch("db.api.modules.actions.ops.get_user_from_username")
    mock_get_user.return_value = user_get

    result = actions.lookup_user(session, "simon")

    mock_get_user.assert_called_once_with(session, "simon")
    assert result == user_get


# def test_get_leaderboard_result(mocker: MockerFixture, session, leaderboard_get):
#     """Test that get_leaderboard retrieves the leaderboard and returns it."""
#     mock_get_leaderboard = mocker.patch("db.api.modules.actions.ops.get_leaderboard")
#     mock_get_leaderboard.return_value = leaderboard_get

#     result = actions.get_leaderboard(session)

#     mock_get_leaderboard.assert_called_once_with(session)
#     assert result == leaderboard_get


def test_create_problem_mocker(mocker: MockerFixture, session, problem_post, admin_authorization):
    """Test that create_problem actually calls ops.create_problem."""
    mock_create_problem = mocker.patch("db.api.modules.actions.ops.create_problem")
    # No return value needed for this test as it only asserts the call
    actions.create_problem(session, problem_post, admin_authorization)
    mock_create_problem.assert_called_once_with(session, problem_post)


def test_create_problem_unauthorized(session, problem_post, user_authorization):
    """Test create_probem raises HTTTPException if user does not have admin authorization"""
    with pytest.raises(HTTPException) as e:
        actions.create_problem(session, problem_post, user_authorization)

    assert e.value.status_code == 401
    assert e.value.detail == "User does not have admin permissions"


def test_create_problem_invalid_difficulty(session, faulty_problem_post, admin_authorization):
    """Test create_problem raises HTTPException if submitted problem post has invalid difficulty"""
    with pytest.raises(HTTPException) as e:
        actions.create_problem(session, faulty_problem_post, admin_authorization)

    assert e.value.status_code == 400
    assert e.value.detail == "Title is required\nDifficulty must be one of: easy, medium, hard"


def test_create_submission_mocker(mocker: MockerFixture, session, submission_post):
    """Test that create_submission actually calls ops.create_submission."""
    mock_create_submission = mocker.patch("db.api.modules.actions.ops.create_submission")
    # No return value needed for this test as it only asserts the call
    actions.create_submission(session, submission_post)
    mock_create_submission.assert_called_once_with(session, submission_post)


def test_read_problem_result(mocker: MockerFixture, session, mock_problem_get):
    """Test that read_problem actually returns the expected problem."""
    mock_read_problem = mocker.patch("db.api.modules.actions.ops.read_problem")
    mock_read_problem.return_value = mock_problem_get

    result = actions.read_problem(session, 1)

    mock_read_problem.assert_called_once_with(session, 1)
    assert result == mock_problem_get


def test_read_problems_result(mocker: MockerFixture, session, problem_list):
    """Test that read_problems returns a list of problems."""
    mock_read_problems = mocker.patch("db.api.modules.actions.ops.read_problems")
    mock_read_problems.return_value = problem_list

    result = actions.read_problems(session, offset=0, limit=10)

    mock_read_problems.assert_called_once_with(session, 0, 10)
    assert result == problem_list


def test_read_submissions_result(mocker: MockerFixture, session, mock_submission_get):
    """Test that read_submissions returns a list of submissions."""
    mock_get_submissions = mocker.patch("db.api.modules.actions.ops.get_submissions")
    mock_submissions_list = [mock_submission_get]
    mock_get_submissions.return_value = mock_submissions_list

    result = actions.read_submissions(session, offset=0, limit=10)

    mock_get_submissions.assert_called_once_with(session, 0, 10)
    assert result == mock_submissions_list


def test_login_user_pass(
     login_session,
     user_1_register: RegisterRequest,
     user_1_login: LoginRequest):
    """Test successful user login"""
    actions.register_user(login_session, user_1_register)
    actions.login_user(login_session, user_1_login)


def test_invalid_username_login_fail(login_session, user_1_login: LoginRequest):
    """Test username does not match constraints raises HTTPException with status 422"""
    with pytest.raises(HTTPException) as e:
        user_1_login.username = ""
        actions.login_user(login_session, user_1_login)

    assert e.value.status_code == 422
    assert e.value.detail == "PROB_USERNAME_CONSTRAINTS"


def test_incorrect_password_user_login_fail(
    login_session,
    user_1_register: RegisterRequest,
    user_1_login: LoginRequest
):
    """Test incorrect password raises HTTPException with status 401"""
    actions.register_user(login_session, user_1_register)
    actions.login_user(login_session, user_1_login)
    with pytest.raises(HTTPException) as e:
        user_1_login.password = "incorrect_password"
        actions.login_user(login_session, user_1_login)

    assert e.value.status_code == 401
    assert e.value.detail == "Unauthorized"


def test_incorrect_username_user_login_fail(
    login_session,
    user_1_register: RegisterRequest,
    user_1_login: LoginRequest
):
    """Test incorrect username raises HTTPException with status 401"""
    actions.register_user(login_session, user_1_register)
    actions.login_user(login_session, user_1_login)
    with pytest.raises(HTTPException) as e:
        user_1_login.username = "IncorrectUsername"
        actions.login_user(login_session, user_1_login)

    assert e.value.status_code == 401
    assert e.value.detail == "Unauthorized"


def test_user_login_result(
     login_session,
     user_1_register: RegisterRequest,
     user_1_login: LoginRequest):
    """Test login user is correct user"""
    user_get_input = actions.register_user(login_session, user_1_register)
    user_get_output = actions.login_user(login_session, user_1_login)

    user_in = jwt_to_data(user_get_input.access_token)
    user_out = jwt_to_data(user_get_output.access_token)

    assert isinstance(user_in, JWTokenData)
    assert isinstance(user_out, JWTokenData)
    assert user_in == user_out<|MERGE_RESOLUTION|>--- conflicted
+++ resolved
@@ -2,11 +2,9 @@
 
 import pytest
 from pytest_mock import MockerFixture
-<<<<<<< HEAD
 from sqlmodel import Session, SQLModel, create_engine
 from db.auth.jwt_converter import jwt_to_data
-=======
->>>>>>> b51fecea
+
 from fastapi import HTTPException
 
 from common.schemas import (
