--- conflicted
+++ resolved
@@ -23,7 +23,7 @@
     LeaderboardResponse,
     UserScore,
 )
-from common.typing import Difficulty
+from common.typing import Difficulty, Language
 from db import settings
 from db.api.modules import actions
 from db.models.db_schemas import UserEntry
@@ -108,7 +108,6 @@
     )
 
 
-<<<<<<< HEAD
 @pytest.fixture(name="faulty_problem_request")
 def faulty_problem_request_fixture():
     return AddProblemRequest(
@@ -122,8 +121,6 @@
     )
 
 
-=======
->>>>>>> fc48e32e
 @pytest.fixture(name="timestamp")
 def timestamp_fixture() -> int:
     return 1678886400
@@ -141,7 +138,6 @@
     )
 
 
-<<<<<<< HEAD
 @pytest.fixture(name="board_request")
 def board_request_fixture():
     return LeaderboardRequest(problem_id=1, first_row=0, last_row=10)
@@ -158,8 +154,6 @@
     )
 
 
-=======
->>>>>>> fc48e32e
 @pytest.fixture(name="mock_problem_get")
 def mock_problem_get_fixture():
     return ProblemDetailsResponse(
@@ -195,31 +189,18 @@
 
 @pytest.fixture(name="problem_list")
 def problem_list_fixture() -> list[ProblemDetailsResponse]:
-<<<<<<< HEAD
     return [
         ProblemDetailsResponse(
             problem_id=1,
             name="problem-name",
-            language="python",
-            difficulty="easy",
+            language=Language.PYTHON,
+            difficulty=Difficulty.EASY,
             tags=["tag122222"],
             short_description="descripton",
             long_description="long description",
             template_code="template code",
         )
     ]
-=======
-    return [ProblemDetailsResponse(
-        problem_id=1,
-        name="problem-name",
-        language=Language.PYTHON,
-        difficulty=Difficulty.EASY,
-        tags=["tag122222"],
-        short_description="descripton",
-        long_description="long description",
-        template_code="template code"
-    )]
->>>>>>> fc48e32e
 
 
 @pytest.fixture(name="admin_authorization")
@@ -306,7 +287,6 @@
 #     assert result == leaderboard_get
 
 
-<<<<<<< HEAD
 def test_create_problem_mocker(
     mocker: MockerFixture, session, problem_request, admin_authorization
 ):
@@ -317,8 +297,7 @@
     mock_create_problem.assert_called_once_with(session, problem_request)
 
 
-=======
->>>>>>> fc48e32e
+
 def test_create_problem_result(
     login_session,
     problem_request,
