import uuid
from datetime import timedelta

import pytest
from fastapi import HTTPException
from pytest_mock import MockerFixture
from sqlmodel import Session, SQLModel, create_engine

from common.auth import hash_password, jwt_to_data, data_to_jwt
from common.languages import Language
from common.schemas import (
    AddProblemRequest,
    JWTokenData,
    LoginRequest,
    PermissionLevel,
    ProblemDetailsResponse,
    RegisterRequest,
    SubmissionCreate,
    SubmissionFull,
    TokenResponse,
    UserGet,
<<<<<<< HEAD
    LeaderboardRequest,
    LeaderboardResponse,
    UserScore,
=======
    LoginRequest,
    RegisterRequest,
    ProblemsListResponse,
    ProblemMetadata,
>>>>>>> ff5ed8ed
)
from common.typing import Difficulty
from common.languages import Language
from db import settings
from db.api.modules import actions
from db.models.db_schemas import UserEntry


# Fixtures
@pytest.fixture(name="session")
def mock_session_fixture(mocker: MockerFixture):
    return mocker.Mock()


@pytest.fixture(name="login_session")
def session_fixture():
    """
    Provides an in-memory SQLite database session for testing.
    Tables are created and dropped for each test to ensure isolation.
    """
    # Save DB in memory
    engine = create_engine("sqlite:///:memory:")
    SQLModel.metadata.create_all(engine)
    with Session(engine) as session:
        yield session
    # Clean up, good practice although probably not strictly needed here
    SQLModel.metadata.drop_all(engine)


@pytest.fixture(name="user_1_register_data")
def user_1_register_data_fixture():
    return {"username": "testuser", "email": "test@example.com", "password": "test_password"}


@pytest.fixture(name="user_1_register")
def user_1_register_fixture(user_1_register_data):
    return RegisterRequest(**user_1_register_data)


@pytest.fixture(name="user_1_login")
def user_1_login_fixture(user_1_register_data):
    return LoginRequest(
        username=user_1_register_data["username"], password=user_1_register_data["password"]
    )


@pytest.fixture(name="user_register")
def user_register_fixture():
    return RegisterRequest(username="simon", password="smthrandom", email="simon@example.com")


@pytest.fixture(name="user_login")
def user_login_fixture():
    return LoginRequest(username="simon", password="smthrandom")


@pytest.fixture(name="user_get")
def user_get_fixture():
    return UserGet(username="simon", uuid=uuid.uuid4(), email="simon@example.com")


@pytest.fixture(name="problem_data")
def problem_data_fixture():
    return {
        "name": "test_problem",
        "language": "C",
        "difficulty": "easy",
        "tags": ["test_tag_1", "test_tag_2"],
        "short_description": "test_short_description",
        "long_description": "test_long_description",
        "template_code": "test_template_code",
    }


@pytest.fixture(name="problem_request")
def problem_request_fixture():
    return AddProblemRequest(
        name="dijkstra",
        language=Language.PYTHON,
        difficulty=Difficulty.EASY,
        tags=["graph", "algorithm"],
        short_description="short_description",
        long_description="long_description",
        template_code="SF6",
    )


@pytest.fixture(name="faulty_problem_request")
def faulty_problem_request_fixture():
    return AddProblemRequest(
        name="quicksort",
        language=Language.PYTHON,
        difficulty=Difficulty.EASY,
        tags=["graph", "algorithm"],
        short_description="short_description",
        long_description="long_description",
        template_code="MK1",
    )


@pytest.fixture(name="timestamp")
def timestamp_fixture() -> int:
    return 1678886400


@pytest.fixture(name="submission_post")
def submission_create_fixture(timestamp: int):
    return SubmissionCreate(
        submission_uuid=uuid.uuid4(),
        problem_id=1,
        user_uuid=uuid.uuid4(),
        language=Language.C,
        timestamp=timestamp,
        code="print('Hello World')",
    )


@pytest.fixture(name="board_request")
def board_request_fixture():
    return LeaderboardRequest(problem_id=1, first_row=0, last_row=10)


@pytest.fixture(name="fake_leaderboard")
def fake_leaderboard_fixture():
    return LeaderboardResponse(
        problem_id=1,
        problem_name="demo",
        problem_language=Language.PYTHON,
        problem_difficulty=Difficulty.EASY,
        scores=[UserScore(username="groot", score=5.0)],
    )


@pytest.fixture(name="mock_problem_get")
def mock_problem_get_fixture():
    return ProblemDetailsResponse(
        problem_id=1,
        name="do-random",
        language=Language.PYTHON,
        difficulty=Difficulty.EASY,
        tags=["tag1", "tag2"],
        short_description="A python problem",
        long_description="Python problem very long description",
        template_code="def main(): ...",
    )


@pytest.fixture(name="mock_submission_get")
def mock_submission_get_fixture(timestamp: int):
    return SubmissionFull(
        submission_uuid=uuid.uuid4(),
        problem_id=1,
        user_uuid=uuid.uuid4(),
        language=Language.C,
        runtime_ms=5.21,
        mem_usage_mb=2.9,
        energy_usage_kwh=0.0,
        timestamp=timestamp,
        executed=True,
        successful=True,
        error_reason=None,
        error_msg=None,
        code="print(1)",
    )


@pytest.fixture(name="problem_list")
def problem_list_fixture() -> list[ProblemDetailsResponse]:
    return [
        ProblemDetailsResponse(
            problem_id=1,
            name="problem-name",
            language=Language.PYTHON,
            difficulty=Difficulty.EASY,
            tags=["tag122222"],
            short_description="descripton",
            long_description="long description",
            template_code="template code",
        )
    ]


@pytest.fixture(name="admin_authorization")
def admin_authorization_fixture():
    return data_to_jwt(
        JWTokenData(
            uuid=str(uuid.uuid4()), username="admin", permission_level=PermissionLevel.ADMIN
        ),
        settings.JWT_SECRET_KEY,
        timedelta(minutes=settings.TOKEN_EXPIRE_MINUTES),
        settings.JWT_ALGORITHM,
    )


@pytest.fixture(name="user_authorization")
def user_authorization_fixture():
    return data_to_jwt(
        JWTokenData(uuid=str(uuid.uuid4()), username="user", permission_level=PermissionLevel.USER),
        settings.JWT_SECRET_KEY,
        timedelta(minutes=settings.TOKEN_EXPIRE_MINUTES),
        settings.JWT_ALGORITHM,
    )


# Tests for actions module
def test_login_user_mocker(
    mocker: MockerFixture, session, user_login: LoginRequest, user_get: UserGet
):
    """Test that login_user retrieves the user and returns a TokenResponse."""
    mock_user_to_jwtokendata = mocker.patch("db.api.modules.actions.user_to_jwtokendata")
    mock_data_to_jwt = mocker.patch("db.api.modules.actions.data_to_jwt")
    mock_try_get_user_by_username = mocker.patch("db.engine.queries.try_get_user_by_username")

    mock_jwtokendata = JWTokenData(
        uuid=str(user_get.uuid), username="simon", permission_level=PermissionLevel.USER
    )

    mock_user_entry = UserEntry(
        uuid=user_get.uuid,
        username=user_get.username,
        email=user_get.email,
        permission_level=user_get.permission_level,
        hashed_password=hash_password(user_login.password),
    )

    mock_user_to_jwtokendata.return_value = mock_jwtokendata
    mock_try_get_user_by_username.return_value = mock_user_entry
    mock_data_to_jwt.return_value = "fake-jwt"

    result = actions.login_user(session, user_login)

    mock_try_get_user_by_username.assert_called_once_with(session, "simon")
    mock_user_to_jwtokendata.assert_called_once_with(user_get)
    mock_data_to_jwt.assert_called_once_with(
        mock_jwtokendata,
        settings.JWT_SECRET_KEY,
        timedelta(minutes=settings.TOKEN_EXPIRE_MINUTES),
        settings.JWT_ALGORITHM,
    )
    assert isinstance(result, TokenResponse)
    assert result.access_token == "fake-jwt"
    assert result.token_type == "bearer"


def test_lookup_user_result(mocker: MockerFixture, session, user_get):
    """Test that lookup_user retrieves the user by username and returns it."""
    mock_get_user = mocker.patch("db.api.modules.actions.ops.get_user_from_username")
    mock_get_user.return_value = user_get

    result = actions.lookup_user(session, "simon")

    mock_get_user.assert_called_once_with(session, "simon")
    assert result == user_get


# def test_get_leaderboard_result(mocker: MockerFixture, session, leaderboard_get):
#     """Test that get_leaderboard retrieves the leaderboard and returns it."""
#     mock_get_leaderboard = mocker.patch("db.api.modules.actions.ops.get_leaderboard")
#     mock_get_leaderboard.return_value = leaderboard_get

#     result = actions.get_leaderboard(session)

#     mock_get_leaderboard.assert_called_once_with(session)
#     assert result == leaderboard_get


def test_create_problem_mocker(
    mocker: MockerFixture, session, problem_request, admin_authorization
):
    """Test that create_problem actually calls ops.create_problem."""
    mock_create_problem = mocker.patch("db.api.modules.actions.ops.create_problem")
    # No return value needed for this test as it only asserts the call
    actions.create_problem(session, problem_request, admin_authorization)
    mock_create_problem.assert_called_once_with(session, problem_request)



def test_create_problem_result(
    login_session,
    problem_request,
    admin_authorization,
):
    """Test that create_problem returns a ProblemDetailsResponse with correct fiels."""
    result = actions.create_problem(login_session, problem_request, admin_authorization)
    assert isinstance(result, ProblemDetailsResponse)
    assert result.name == problem_request.name
    assert result.language == problem_request.language
    assert result.difficulty == problem_request.difficulty
    assert set(result.tags) == set(problem_request.tags)
    assert result.short_description == problem_request.short_description
    assert result.long_description == problem_request.long_description
    assert result.template_code == problem_request.template_code
    assert result.problem_id is not None


def test_create_submission_mocker(mocker: MockerFixture, session, submission_post):
    """Test that create_submission actually calls ops.create_submission."""
    mock_create_submission = mocker.patch("db.api.modules.actions.ops.create_submission")
    # No return value needed for this test as it only asserts the call
    actions.create_submission(session, submission_post)
    mock_create_submission.assert_called_once_with(session, submission_post)


def test_read_problems_result(mocker: MockerFixture, session, problem_list):
    """Test that read_problems returns a list of problems."""
    mock_read_problems = mocker.patch("db.api.modules.actions.ops.read_problems")
    mock_read_problems.return_value = problem_list

    result = actions.read_problems(session, offset=0, limit=10)

    mock_read_problems.assert_called_once_with(session, 0, 10)
    assert result == problem_list


def test_read_submissions_result(mocker: MockerFixture, session, mock_submission_get):
    """Test that read_submissions returns a list of submissions."""
    mock_get_submissions = mocker.patch("db.api.modules.actions.ops.get_submissions")
    mock_submissions_list = [mock_submission_get]
    mock_get_submissions.return_value = mock_submissions_list

    result = actions.read_submissions(session, offset=0, limit=10)

    mock_get_submissions.assert_called_once_with(session, 0, 10)
    assert result == mock_submissions_list


def test_get_problem_metadata_mocker(mocker: MockerFixture, session):
    """Test that get_problem_metadata calls ops.get_problem_metadata and returns correctly"""
    mock_summary = ProblemsListResponse(
        total=1,
        problems=[
            ProblemMetadata(
                problem_id=1,
                name="test",
                difficulty="easy",
                short_description="desc"
            )
        ]
    )

    mock_func = mocker.patch("db.api.modules.actions.ops.get_problem_metadata")
    mock_func.return_value = mock_summary

    result = actions.get_problem_metadata(session, offset=0, limit=10)

    mock_func.assert_called_once_with(session, 0, 10)
    assert result == mock_summary

def test_login_user_pass(
    login_session, user_1_register: RegisterRequest, user_1_login: LoginRequest
):
    """Test successful user login"""
    actions.register_user(login_session, user_1_register)
    actions.login_user(login_session, user_1_login)


def test_invalid_username_login_fail(login_session, user_1_login: LoginRequest):
    """Test username does not match constraints raises HTTPException with status 422"""
    with pytest.raises(HTTPException) as e:
        user_1_login.username = ""
        actions.login_user(login_session, user_1_login)

    assert e.value.status_code == 422
    assert e.value.detail == "PROB_USERNAME_CONSTRAINTS"


def test_incorrect_password_user_login_fail(
    login_session, user_1_register: RegisterRequest, user_1_login: LoginRequest
):
    """Test incorrect password raises HTTPException with status 401"""
    actions.register_user(login_session, user_1_register)
    actions.login_user(login_session, user_1_login)
    with pytest.raises(HTTPException) as e:
        user_1_login.password = "incorrect_password"
        actions.login_user(login_session, user_1_login)

    assert e.value.status_code == 401
    assert e.value.detail == "Unauthorized"


def test_incorrect_username_user_login_fail(
    login_session, user_1_register: RegisterRequest, user_1_login: LoginRequest
):
    """Test incorrect username raises HTTPException with status 401"""
    actions.register_user(login_session, user_1_register)
    actions.login_user(login_session, user_1_login)
    with pytest.raises(HTTPException) as e:
        user_1_login.username = "IncorrectUsername"
        actions.login_user(login_session, user_1_login)

    assert e.value.status_code == 401
    assert e.value.detail == "Unauthorized"


def test_user_login_result(
    login_session, user_1_register: RegisterRequest, user_1_login: LoginRequest
):
    """Test login user is correct user"""
    user_get_input = actions.register_user(login_session, user_1_register)
    user_get_output = actions.login_user(login_session, user_1_login)

    user_in = jwt_to_data(
        user_get_input.access_token, settings.JWT_SECRET_KEY, settings.JWT_ALGORITHM
    )
    user_out = jwt_to_data(
        user_get_output.access_token, settings.JWT_SECRET_KEY, settings.JWT_ALGORITHM
    )

    assert isinstance(user_in, JWTokenData)
    assert isinstance(user_out, JWTokenData)
    assert user_in == user_out


def test_get_leaderboard_success(
    mocker: MockerFixture,
    session,
    board_request,
    fake_leaderboard,
):
    """When ops returns a non-empty leaderboard and problem exists, return it unchanged."""
    mock_get_lb = mocker.patch(
        "db.api.modules.actions.ops.get_leaderboard",
        return_value=fake_leaderboard,
    )
    mocker.patch(
        "db.api.modules.actions.ops.try_get_problem",
        return_value=ProblemDetailsResponse(
            problem_id=1,
            name="demo",
            language="python",
            difficulty="easy",
            tags=[],
            short_description="",
            long_description="",
            template_code="",
        ),
    )

    result = actions.get_leaderboard(session, board_request)

    mock_get_lb.assert_called_once_with(session, board_request)
    assert result is fake_leaderboard


def test_get_leaderboard_no_problems_found(
    mocker: MockerFixture,
    session,
    board_request,
):
    """If ops.get_leaderboard returns None, or problem lookup fails, raise 400 ERROR_NO_PROBLEMS_FOUND."""
    mocker.patch(
        "db.api.modules.actions.ops.get_leaderboard",
        return_value=None,
    )

    with pytest.raises(HTTPException) as exc:
        actions.get_leaderboard(session, board_request)

    assert exc.value.status_code == 400
    assert exc.value.detail == "ERROR_NO_PROBLEMS_FOUND"


def test_get_leaderboard_no_scores_found(
    mocker: MockerFixture,
    session,
    board_request,
    fake_leaderboard,
):
    """If ops returns empty .scores, raise 400 ERROR_NO_SCORES_FOUND."""
    empty_lb = LeaderboardResponse(
        problem_id=fake_leaderboard.problem_id,
        problem_name=fake_leaderboard.problem_name,
        problem_language=fake_leaderboard.problem_language,
        problem_difficulty=fake_leaderboard.problem_difficulty,
        scores=[],
    )
    mocker.patch(
        "db.api.modules.actions.ops.get_leaderboard",
        return_value=empty_lb,
    )
    mocker.patch(
        "db.api.modules.actions.ops.try_get_problem",
        return_value=ProblemDetailsResponse(
            problem_id=1,
            name="demo",
            language="python",
            difficulty="easy",
            tags=[],
            short_description="",
            long_description="",
            template_code="",
        ),
    )

    with pytest.raises(HTTPException) as exc:
        actions.get_leaderboard(session, board_request)

    assert exc.value.status_code == 400
    assert exc.value.detail == "ERROR_NO_SCORES_FOUND"<|MERGE_RESOLUTION|>--- conflicted
+++ resolved
@@ -19,16 +19,11 @@
     SubmissionFull,
     TokenResponse,
     UserGet,
-<<<<<<< HEAD
     LeaderboardRequest,
     LeaderboardResponse,
     UserScore,
-=======
-    LoginRequest,
-    RegisterRequest,
     ProblemsListResponse,
     ProblemMetadata,
->>>>>>> ff5ed8ed
 )
 from common.typing import Difficulty
 from common.languages import Language
