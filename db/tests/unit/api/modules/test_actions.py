import uuid
from datetime import timedelta

import pytest
from fastapi import HTTPException
from pytest_mock import MockerFixture
from sqlmodel import Session, SQLModel, create_engine

from common.auth import hash_password, jwt_to_data, data_to_jwt
from common.languages import Language
from common.schemas import (
    AddProblemRequest,
    JWTokenData,
    LoginRequest,
    PermissionLevel,
    ProblemDetailsResponse,
    RegisterRequest,
    SubmissionCreate,
    SubmissionFull,
    TokenResponse,
    UserGet,
<<<<<<< HEAD
=======
    LeaderboardRequest,
    LeaderboardResponse,
    UserScore,
>>>>>>> 900d42c0
    ProblemsListResponse,
    ProblemMetadata,
)
from common.typing import Difficulty
from common.languages import Language
from db import settings
from db.api.modules import actions
from db.models.db_schemas import UserEntry


# Fixtures
@pytest.fixture(name="session")
def mock_session_fixture(mocker: MockerFixture):
    return mocker.Mock()


@pytest.fixture(name="login_session")
def session_fixture():
    """
    Provides an in-memory SQLite database session for testing.
    Tables are created and dropped for each test to ensure isolation.
    """
    # Save DB in memory
    engine = create_engine("sqlite:///:memory:")
    SQLModel.metadata.create_all(engine)
    with Session(engine) as session:
        yield session
    # Clean up, good practice although probably not strictly needed here
    SQLModel.metadata.drop_all(engine)


@pytest.fixture(name="user_1_register_data")
def user_1_register_data_fixture():
    return {"username": "testuser", "email": "test@example.com", "password": "test_password"}


@pytest.fixture(name="user_1_register")
def user_1_register_fixture(user_1_register_data):
    return RegisterRequest(**user_1_register_data)


@pytest.fixture(name="user_1_login")
def user_1_login_fixture(user_1_register_data):
    return LoginRequest(
        username=user_1_register_data["username"], password=user_1_register_data["password"]
    )


@pytest.fixture(name="user_register")
def user_register_fixture():
    return RegisterRequest(username="simon", password="smthrandom", email="simon@example.com")


@pytest.fixture(name="user_login")
def user_login_fixture():
    return LoginRequest(username="simon", password="smthrandom")


@pytest.fixture(name="user_get")
def user_get_fixture():
    return UserGet(username="simon", uuid=uuid.uuid4(), email="simon@example.com")


@pytest.fixture(name="problem_data")
def problem_data_fixture():
    return {
        "name": "test_problem",
        "language": "C",
        "difficulty": "easy",
        "tags": ["test_tag_1", "test_tag_2"],
        "short_description": "test_short_description",
        "long_description": "test_long_description",
        "template_code": "test_template_code",
    }


@pytest.fixture(name="problem_request")
def problem_request_fixture():
    return AddProblemRequest(
        name="dijkstra",
        language=Language.PYTHON,
        difficulty=Difficulty.EASY,
        tags=["graph", "algorithm"],
        short_description="short_description",
        long_description="long_description",
        template_code="SF6",
<<<<<<< HEAD
        wrapper="a random wrapper"
=======
    )


@pytest.fixture(name="faulty_problem_request")
def faulty_problem_request_fixture():
    return AddProblemRequest(
        name="quicksort",
        language=Language.PYTHON,
        difficulty=Difficulty.EASY,
        tags=["graph", "algorithm"],
        short_description="short_description",
        long_description="long_description",
        template_code="MK1",
>>>>>>> 900d42c0
    )


@pytest.fixture(name="timestamp")
def timestamp_fixture() -> int:
    return 1678886400


@pytest.fixture(name="submission_post")
def submission_create_fixture(timestamp: int):
    return SubmissionCreate(
        submission_uuid=uuid.uuid4(),
        problem_id=1,
        user_uuid=uuid.uuid4(),
        language=Language.C,
        timestamp=timestamp,
        code="print('Hello World')",
    )


@pytest.fixture(name="board_request")
def board_request_fixture():
    return LeaderboardRequest(problem_id=1, first_row=0, last_row=10)


@pytest.fixture(name="fake_leaderboard")
def fake_leaderboard_fixture():
    return LeaderboardResponse(
        problem_id=1,
        problem_name="demo",
        problem_language=Language.PYTHON,
        problem_difficulty=Difficulty.EASY,
        scores=[UserScore(username="groot", score=5.0)],
    )


@pytest.fixture(name="mock_problem_get")
def mock_problem_get_fixture():
    return ProblemDetailsResponse(
        problem_id=1,
        name="do-random",
        language=Language.PYTHON,
        difficulty=Difficulty.EASY,
        tags=["tag1", "tag2"],
        short_description="A python problem",
        long_description="Python problem very long description",
        template_code="def main(): ...",
    )


@pytest.fixture(name="mock_submission_get")
def mock_submission_get_fixture(timestamp: int):
    return SubmissionFull(
        submission_uuid=uuid.uuid4(),
        problem_id=1,
        user_uuid=uuid.uuid4(),
        language=Language.C,
        runtime_ms=5.21,
        mem_usage_mb=2.9,
        energy_usage_kwh=0.0,
        timestamp=timestamp,
        executed=True,
        successful=True,
        error_reason=None,
        error_msg=None,
        code="print(1)",
    )


@pytest.fixture(name="problem_list")
def problem_list_fixture() -> list[ProblemDetailsResponse]:
    return [
        ProblemDetailsResponse(
            problem_id=1,
            name="problem-name",
            language=Language.PYTHON,
            difficulty=Difficulty.EASY,
            tags=["tag122222"],
            short_description="descripton",
            long_description="long description",
            template_code="template code",
        )
    ]


@pytest.fixture(name="admin_authorization")
def admin_authorization_fixture():
    return data_to_jwt(
        JWTokenData(
            uuid=str(uuid.uuid4()), username="admin", permission_level=PermissionLevel.ADMIN
        ),
        settings.JWT_SECRET_KEY,
        timedelta(minutes=settings.TOKEN_EXPIRE_MINUTES),
        settings.JWT_ALGORITHM,
    )


@pytest.fixture(name="user_authorization")
def user_authorization_fixture():
    return data_to_jwt(
        JWTokenData(uuid=str(uuid.uuid4()), username="user", permission_level=PermissionLevel.USER),
        settings.JWT_SECRET_KEY,
        timedelta(minutes=settings.TOKEN_EXPIRE_MINUTES),
        settings.JWT_ALGORITHM,
    )


# Tests for actions module
def test_login_user_mocker(
    mocker: MockerFixture, session, user_login: LoginRequest, user_get: UserGet
):
    """Test that login_user retrieves the user and returns a TokenResponse."""
    mock_user_to_jwtokendata = mocker.patch("db.api.modules.actions.user_to_jwtokendata")
    mock_data_to_jwt = mocker.patch("db.api.modules.actions.data_to_jwt")
    mock_try_get_user_by_username = mocker.patch("db.engine.queries.try_get_user_by_username")

    mock_jwtokendata = JWTokenData(
        uuid=str(user_get.uuid), username="simon", permission_level=PermissionLevel.USER
    )

    mock_user_entry = UserEntry(
        uuid=user_get.uuid,
        username=user_get.username,
        email=user_get.email,
        permission_level=user_get.permission_level,
        hashed_password=hash_password(user_login.password),
    )

    mock_user_to_jwtokendata.return_value = mock_jwtokendata
    mock_try_get_user_by_username.return_value = mock_user_entry
    mock_data_to_jwt.return_value = "fake-jwt"

    result = actions.login_user(session, user_login)

    mock_try_get_user_by_username.assert_called_once_with(session, "simon")
    mock_user_to_jwtokendata.assert_called_once_with(user_get)
    mock_data_to_jwt.assert_called_once_with(
        mock_jwtokendata,
        settings.JWT_SECRET_KEY,
        timedelta(minutes=settings.TOKEN_EXPIRE_MINUTES),
        settings.JWT_ALGORITHM,
    )
    assert isinstance(result, TokenResponse)
    assert result.access_token == "fake-jwt"
    assert result.token_type == "bearer"


def test_lookup_user_result(mocker: MockerFixture, session, user_get):
    """Test that lookup_user retrieves the user by username and returns it."""
    mock_get_user = mocker.patch("db.api.modules.actions.ops.get_user_from_username")
    mock_get_user.return_value = user_get

    result = actions.lookup_user(session, "simon")

    mock_get_user.assert_called_once_with(session, "simon")
    assert result == user_get


# def test_get_leaderboard_result(mocker: MockerFixture, session, leaderboard_get):
#     """Test that get_leaderboard retrieves the leaderboard and returns it."""
#     mock_get_leaderboard = mocker.patch("db.api.modules.actions.ops.get_leaderboard")
#     mock_get_leaderboard.return_value = leaderboard_get

#     result = actions.get_leaderboard(session)

#     mock_get_leaderboard.assert_called_once_with(session)
#     assert result == leaderboard_get


def test_create_problem_mocker(
    mocker: MockerFixture, session, problem_request, admin_authorization
):
    """Test that create_problem actually calls ops.create_problem."""
    mock_create_problem = mocker.patch("db.api.modules.actions.ops.create_problem")
    # No return value needed for this test as it only asserts the call
    actions.create_problem(session, problem_request, admin_authorization)
    mock_create_problem.assert_called_once_with(session, problem_request)



def test_create_problem_result(
    login_session,
    problem_request,
    admin_authorization,
):
    """Test that create_problem returns a ProblemDetailsResponse with correct fiels."""
    result = actions.create_problem(login_session, problem_request, admin_authorization)
    assert isinstance(result, ProblemDetailsResponse)
    assert result.name == problem_request.name
    assert result.language == problem_request.language
    assert result.difficulty == problem_request.difficulty
    assert set(result.tags) == set(problem_request.tags)
    assert result.short_description == problem_request.short_description
    assert result.long_description == problem_request.long_description
    assert result.template_code == problem_request.template_code
    assert result.problem_id is not None


def test_create_submission_mocker(mocker: MockerFixture, session, submission_post):
    """Test that create_submission actually calls ops.create_submission."""
    mock_create_submission = mocker.patch("db.api.modules.actions.ops.create_submission")
    # No return value needed for this test as it only asserts the call
    actions.create_submission(session, submission_post)
    mock_create_submission.assert_called_once_with(session, submission_post)


def test_read_problems_result(mocker: MockerFixture, session, problem_list):
    """Test that read_problems returns a list of problems."""
    mock_read_problems = mocker.patch("db.api.modules.actions.ops.read_problems")
    mock_read_problems.return_value = problem_list

    result = actions.read_problems(session, offset=0, limit=10)

    mock_read_problems.assert_called_once_with(session, 0, 10)
    assert result == problem_list


def test_read_submissions_result(mocker: MockerFixture, session, mock_submission_get):
    """Test that read_submissions returns a list of submissions."""
    mock_get_submissions = mocker.patch("db.api.modules.actions.ops.get_submissions")
    mock_submissions_list = [mock_submission_get]
    mock_get_submissions.return_value = mock_submissions_list

    result = actions.read_submissions(session, offset=0, limit=10)

    mock_get_submissions.assert_called_once_with(session, 0, 10)
    assert result == mock_submissions_list


def test_get_problem_metadata_mocker(mocker: MockerFixture, session):
    """Test that get_problem_metadata calls ops.get_problem_metadata and returns correctly"""
    mock_summary = ProblemsListResponse(
        total=1,
        problems=[
            ProblemMetadata(
                problem_id=1,
                name="test",
                difficulty="easy",
                short_description="desc"
            )
        ]
    )

    mock_func = mocker.patch("db.api.modules.actions.ops.get_problem_metadata")
    mock_func.return_value = mock_summary

    result = actions.get_problem_metadata(session, offset=0, limit=10)

    mock_func.assert_called_once_with(session, 0, 10)
    assert result == mock_summary


def test_login_user_pass(
    login_session, user_1_register: RegisterRequest, user_1_login: LoginRequest
):
    """Test successful user login"""
    actions.register_user(login_session, user_1_register)
    actions.login_user(login_session, user_1_login)


def test_invalid_username_login_fail(login_session, user_1_login: LoginRequest):
    """Test username does not match constraints raises HTTPException with status 422"""
    with pytest.raises(HTTPException) as e:
        user_1_login.username = ""
        actions.login_user(login_session, user_1_login)

    assert e.value.status_code == 422
    assert e.value.detail == "PROB_USERNAME_CONSTRAINTS"


def test_incorrect_password_user_login_fail(
    login_session, user_1_register: RegisterRequest, user_1_login: LoginRequest
):
    """Test incorrect password raises HTTPException with status 401"""
    actions.register_user(login_session, user_1_register)
    actions.login_user(login_session, user_1_login)
    with pytest.raises(HTTPException) as e:
        user_1_login.password = "incorrect_password"
        actions.login_user(login_session, user_1_login)

    assert e.value.status_code == 401
    assert e.value.detail == "Unauthorized"


def test_incorrect_username_user_login_fail(
    login_session, user_1_register: RegisterRequest, user_1_login: LoginRequest
):
    """Test incorrect username raises HTTPException with status 401"""
    actions.register_user(login_session, user_1_register)
    actions.login_user(login_session, user_1_login)
    with pytest.raises(HTTPException) as e:
        user_1_login.username = "IncorrectUsername"
        actions.login_user(login_session, user_1_login)

    assert e.value.status_code == 401
    assert e.value.detail == "Unauthorized"


def test_user_login_result(
    login_session, user_1_register: RegisterRequest, user_1_login: LoginRequest
):
    """Test login user is correct user"""
    user_get_input = actions.register_user(login_session, user_1_register)
    user_get_output = actions.login_user(login_session, user_1_login)

    user_in = jwt_to_data(
        user_get_input.access_token, settings.JWT_SECRET_KEY, settings.JWT_ALGORITHM
    )
    user_out = jwt_to_data(
        user_get_output.access_token, settings.JWT_SECRET_KEY, settings.JWT_ALGORITHM
    )

    assert isinstance(user_in, JWTokenData)
    assert isinstance(user_out, JWTokenData)
    assert user_in == user_out


def test_get_leaderboard_success(
    mocker: MockerFixture,
    session,
    board_request,
    fake_leaderboard,
):
    """When ops returns a non-empty leaderboard and problem exists, return it unchanged."""
    mock_get_lb = mocker.patch(
        "db.api.modules.actions.ops.get_leaderboard",
        return_value=fake_leaderboard,
    )
    mocker.patch(
        "db.api.modules.actions.ops.try_get_problem",
        return_value=ProblemDetailsResponse(
            problem_id=1,
            name="demo",
            language="python",
            difficulty="easy",
            tags=[],
            short_description="",
            long_description="",
            template_code="",
        ),
    )

    result = actions.get_leaderboard(session, board_request)

    mock_get_lb.assert_called_once_with(session, board_request)
    assert result is fake_leaderboard


def test_get_leaderboard_no_problems_found(
    mocker: MockerFixture,
    session,
    board_request,
):
    """If ops.get_leaderboard returns None, or problem lookup fails, raise 400 ERROR_NO_PROBLEMS_FOUND."""
    mocker.patch(
        "db.api.modules.actions.ops.get_leaderboard",
        return_value=None,
    )

    with pytest.raises(HTTPException) as exc:
        actions.get_leaderboard(session, board_request)

    assert exc.value.status_code == 400
    assert exc.value.detail == "ERROR_NO_PROBLEMS_FOUND"


def test_get_leaderboard_no_scores_found(
    mocker: MockerFixture,
    session,
    board_request,
    fake_leaderboard,
):
    """If ops returns empty .scores, raise 400 ERROR_NO_SCORES_FOUND."""
    empty_lb = LeaderboardResponse(
        problem_id=fake_leaderboard.problem_id,
        problem_name=fake_leaderboard.problem_name,
        problem_language=fake_leaderboard.problem_language,
        problem_difficulty=fake_leaderboard.problem_difficulty,
        scores=[],
    )
    mocker.patch(
        "db.api.modules.actions.ops.get_leaderboard",
        return_value=empty_lb,
    )
    mocker.patch(
        "db.api.modules.actions.ops.try_get_problem",
        return_value=ProblemDetailsResponse(
            problem_id=1,
            name="demo",
            language="python",
            difficulty="easy",
            tags=[],
            short_description="",
            long_description="",
            template_code="",
        ),
    )

    with pytest.raises(HTTPException) as exc:
        actions.get_leaderboard(session, board_request)

    assert exc.value.status_code == 400
    assert exc.value.detail == "ERROR_NO_SCORES_FOUND"<|MERGE_RESOLUTION|>--- conflicted
+++ resolved
@@ -19,12 +19,9 @@
     SubmissionFull,
     TokenResponse,
     UserGet,
-<<<<<<< HEAD
-=======
     LeaderboardRequest,
     LeaderboardResponse,
     UserScore,
->>>>>>> 900d42c0
     ProblemsListResponse,
     ProblemMetadata,
 )
@@ -111,9 +108,7 @@
         short_description="short_description",
         long_description="long_description",
         template_code="SF6",
-<<<<<<< HEAD
         wrapper="a random wrapper"
-=======
     )
 
 
@@ -127,7 +122,7 @@
         short_description="short_description",
         long_description="long_description",
         template_code="MK1",
->>>>>>> 900d42c0
+        wrapper="a random wrapper"
     )
 
 
