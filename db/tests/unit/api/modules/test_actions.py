--- conflicted
+++ resolved
@@ -2,11 +2,8 @@
 
 import pytest
 from pytest_mock import MockerFixture
-<<<<<<< HEAD
-=======
 from sqlmodel import Session, SQLModel, create_engine
 from db.auth.jwt_converter import jwt_to_data
->>>>>>> d91687b8
 from fastapi import HTTPException
 
 from common.schemas import (
