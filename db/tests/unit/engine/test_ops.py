from datetime import datetime
from uuid import uuid4

import pytest
from fastapi import HTTPException
from sqlmodel import Session, SQLModel, create_engine

from common.schemas import (
    PermissionLevel,
    ProblemDetailsResponse,
    AddProblemRequest,
    SubmissionCreate,
    SubmissionMetadata,
    SubmissionResult,
    UserGet,
    LoginRequest,
    RegisterRequest,
)
from common.languages import Language
from db.engine.ops import (
    _commit_or_500,
    create_problem,
    create_submission,
    get_submissions,
    get_user_from_username,
    read_problem,
    read_problems,
    register_new_user,
    update_submission,
    check_unique_username,
    check_unique_email
)
from db.engine.queries import DBEntryNotFoundError
from db.models.db_schemas import UserEntry

# --- FIXTURES ---


@pytest.fixture(name="session")
def session_fixture():
    """
    Provides an in-memory SQLite database session for testing.
    Tables are created and dropped for each test to ensure isolation.
    """
    # Save DB in memory
    engine = create_engine("sqlite:///:memory:")
    SQLModel.metadata.create_all(engine)
    with Session(engine) as session:
        yield session
    # Clean up, good practice although probably not strictly needed here
    SQLModel.metadata.drop_all(engine)


@pytest.fixture(name="user_1_data")
def user_1_data_fixture():
    return {
        "uuid": uuid4(),
        "username": "testuser",
        "email": "test@example.com",
        "hashed_password": b"test_hashed",
        "permission_level": PermissionLevel.USER,
    }


@pytest.fixture(name="user_1_entry")
def user_1_entry_fixture(user_1_data):
    return UserEntry(**user_1_data)


@pytest.fixture(name="user_2_data")
def user_2_data_fixture():
    return {
        "uuid": uuid4(),
        "username": "anotheruser",
        "email": "another@example.com",
        "hashed_password": b"Banaan1!",
        "permission_level": PermissionLevel.USER,
    }


@pytest.fixture(name="user_2_entry")
def user_2_entry_fixture(user_2_data):
    return UserEntry(**user_2_data)


@pytest.fixture(name="user_1_register_data")
def user_1_register_data_fixture():
    return {
        "username": "testuser",
        "email": "test@example.com",
        "password": "test_password"
    }


@pytest.fixture(name="user_1_register")
def user_1_register_fixture(user_1_register_data):
    return RegisterRequest(**user_1_register_data)


@pytest.fixture(name="user_1_login")
def user_1_login_fixture(user_1_register_data):
    return LoginRequest(
        username=user_1_register_data["username"],
        password=user_1_register_data["password"]
    )


@pytest.fixture(name="user_2_register_data")
def user_2_register_data_fixture():
    return {
        "username": "anotheruser",
        "email": "another@example.com",
        "password": "test_password_2"
    }


@pytest.fixture(name="user_2_register")
def user_2_register_fixture(user_2_register_data):
    return RegisterRequest(**user_2_register_data)


@pytest.fixture(name="problem_data")
def problem_data_fixture():
    return {
        "name": "test_problem",
        "language": "C",
        "difficulty": "easy",
        "tags": ["test_tag_1", "test_tag_2"],
        "short_description": "test_short_description",
        "long_description": "test_long_description",
        "template_code": "test_template_code"
    }


@pytest.fixture(name="problem_post")
def problem_post_fixture(problem_data):
    return AddProblemRequest(**problem_data)


@pytest.fixture(name="submission_data")
def submission_data_fixture():
    return {
        "problem_id": 0,
        "uuid": uuid4(),
        "runtime_ms": 100,
        "timestamp": int(datetime.now().timestamp()),
        "successful": False,
        "code": ""
    }


# @pytest.fixture(name="submission_post")
# def submission_post_fixture(submission_data):
#     return SubmissionPost(**submission_data)


@pytest.fixture(name="submission_create")
def submission_create_fixture():
    return SubmissionCreate(
        submission_uuid=uuid4(),
        problem_id=13463,
        user_uuid=uuid4(),
        language=Language.C,
        timestamp=int(datetime.now().timestamp()),
        code="test_code",
    )


@pytest.fixture(name="submission_result")
def submission_result_fixture(submission_create: SubmissionCreate):
    return SubmissionResult(
        submission_uuid=submission_create.submission_uuid,
        runtime_ms=532,
        mem_usage_mb=5.2,
        successful=True,
        error_reason=None,
        error_msg=None,
    )


# --- NO-CRASH TEST ---
# Suffix: _pass
# Simple tests where we perform an action, and expect it to not raise an exception.
# We don't necessarily check output here (but we can if it's a one-line addition.
#   Just don't write the functions around this purpose)

def test_commit_entry_pass(session, user_1_entry: UserEntry):
    """Test successful commit of an entry"""
    _commit_or_500(session, user_1_entry)


def test_register_user_pass(session, user_1_register: RegisterRequest):
    """Test successful user register"""
    register_new_user(session, user_1_register)


def test_create_problem_pass(session, problem_post: AddProblemRequest):
    """Test successful creation of submisson"""
    create_problem(session, problem_post)


def test_create_submission_pass(
    session,
    submission_create: SubmissionCreate,
    user_1_register: RegisterRequest,
    problem_post: AddProblemRequest
):
    """Test successful commit of submisson"""
    user_get = register_new_user(session, user_1_register)
    problem_entry = create_problem(session, problem_post)
    submission_create.user_uuid = user_get.uuid
    submission_create.problem_id = problem_entry.problem_id

    create_submission(session, submission_create)


def test_get_submissions_pass(session):
    """Test successful retrieval of submission table"""
    get_submissions(session, 0, 100)


def test_get_user_from_username_pass(session, user_1_register: RegisterRequest):
    """Test successful retrieval of user with username"""
    register_new_user(session, user_1_register)
    get_user_from_username(session, user_1_register.username)


def test_read_problem_pass(session, problem_post: AddProblemRequest):
    """Test successful retrieval of problem with problem_id"""
    problem_get = create_problem(session, problem_post)
    read_problem(session, problem_get.problem_id)


def test_read_problems_pass(session, problem_post: AddProblemRequest):
    """Test successful retrieval of problem table"""
    read_problems(session, 0, 100)


def test_check_unique_username_pass(
    session: Session, user_1_register: RegisterRequest
):
    check_unique_username(session, user_1_register.username)


def test_check_unique_email_pass(
    session: Session, user_1_register: RegisterRequest
):
    check_unique_email(session, user_1_register.email)


# --- CRASH TEST ---
# Suffix _fail
# Simple tests where we perform an illegal action, and expect a specific exception
# We obviously don't check output here

def test_not_unique_username_direct_commit_fail(
    session,
    user_1_entry: UserEntry,
    user_2_entry: UserEntry
):
    """Test not unique username entry direct commit fails and raises HTTPException with status
    code 500"""
    _commit_or_500(session, user_1_entry)
    user_2_entry.username = user_1_entry.username

    with pytest.raises(HTTPException) as e:
        _commit_or_500(session, user_2_entry)

    assert e.value.status_code == 500
    assert e.value.detail == "Internal server error"


<<<<<<< HEAD
def test_not_unique_username_register_fail(
    session,
    user_1_register: RegisterRequest,
    user_2_register: RegisterRequest
):
    """Test register new user with not unique username fails and raises HTTPException with status
    409"""
    register_new_user(session, user_1_register)

    with pytest.raises(HTTPException) as e:
        user_2_register.username = user_1_register.username
        register_new_user(session, user_2_register)

    assert e.value.status_code == 409
    assert e.value.detail == "PROB_USERNAME_EXISTS"


def test_not_unique_email_register_fail(
    session,
    user_1_register: RegisterRequest,
    user_2_register: RegisterRequest
):
    """Test register new user with not unique email fails and raises HTTPException with status
    409"""
    register_new_user(session, user_1_register)

    with pytest.raises(HTTPException) as e:
        user_2_register.email = user_1_register.email
        register_new_user(session, user_2_register)

    assert e.value.status_code == 409
    assert e.value.detail == "PROB_EMAIL_REGISTERED"


def test_invalid_email_register_fail(session, user_1_register: RegisterRequest):
    """Test register new user with invalid email fails and raises HTTPException with status
    422"""
    with pytest.raises(HTTPException) as e:
        user_1_register.email = "invalid_email"
        register_new_user(session, user_1_register)

    assert e.value.status_code == 422
    assert e.value.detail == "PROB_INVALID_EMAIL"


def test_invalid_username_register_fail(session, user_1_register: RegisterRequest):
    """Test register new user with invalid username fails and raises HTTPException with status
    422"""
    with pytest.raises(HTTPException) as e:
        user_1_register.username = ""
        register_new_user(session, user_1_register)

    assert e.value.status_code == 422
    assert e.value.detail == "PROB_USERNAME_CONSTRAINTS"


=======
>>>>>>> b0ee9c16
def test_get_user_from_username_fail(session):
    """Test get user from username with nonexisting username raises DBEntryNotFoundError"""
    with pytest.raises(DBEntryNotFoundError):
        get_user_from_username(session, "username")


def test_read_problem_fail(session):
    """Test successful retrieval of problem with nonexisting problem_id raises HTTPException with
    status 404"""
    with pytest.raises(HTTPException) as e:
        read_problem(session, 1)

    assert e.value.status_code == 404
    assert e.value.detail == "Problem not found"


# --- CODE RESULT TESTS ---
# Suffix: _result
# Simple tests where we input one thing, and assert an output or result

def test_get_user_from_username_result(session, user_1_register: RegisterRequest):
    """Test retrieved user with username is correct user"""
    user_get_input = register_new_user(session, user_1_register)
    user_get_output = get_user_from_username(session, user_1_register.username)

    assert isinstance(user_get_input, UserGet)
    assert isinstance(user_get_output, UserGet)
    assert user_get_input == user_get_output


def test_get_submissions_result(
    session,
    submission_create: SubmissionCreate,
    submission_result: SubmissionResult,
    user_1_register: RegisterRequest,
    problem_post: AddProblemRequest
):
    """Test retrieved submission table has correct submissions"""
    user_get = register_new_user(session, user_1_register)
    problem_entry = create_problem(session, problem_post)
    submission_create.user_uuid = user_get.uuid
    submission_create.problem_id = problem_entry.problem_id

    submission_metadata = create_submission(session, submission_create)
    update_submission(session, submission_result)

    submissions = get_submissions(session, 0, 100)

    assert isinstance(submission_metadata, SubmissionMetadata)
    assert isinstance(submissions, list)
    assert isinstance(submissions[0], SubmissionMetadata)
    assert len(submissions) == 1


def test_read_problem_result(session, problem_post: AddProblemRequest):
    """Test retrieved problem with problem_id is correct problem"""
    problem_input = create_problem(session, problem_post)
    problem_output = read_problem(session, problem_input.problem_id)

    assert isinstance(problem_input, ProblemDetailsResponse)
    assert isinstance(problem_output, ProblemDetailsResponse)
    assert problem_input == problem_output
    assert problem_output.tags == problem_post.tags


def test_read_problems_result(session, problem_post: AddProblemRequest):
    """Test retrieved problem table has correct problems"""
    problem_input = create_problem(session, problem_post)
    problems = read_problems(session, 0, 100)

    assert isinstance(problem_input, ProblemDetailsResponse)
    assert isinstance(problems, list)
    assert isinstance(problems[0], ProblemDetailsResponse)
    assert len(problems) == 1
    assert problem_input == problems[0]
    assert problems[0].tags == problem_post.tags


def test_check_unique_username_result(
    session: Session, user_1_register: RegisterRequest, user_2_register: RegisterRequest
):
    assert check_unique_username(session, user_1_register.username) is True

    register_new_user(session, user_1_register)

    assert check_unique_username(session, user_1_register.username) is False
    assert check_unique_username(session, user_2_register.username) is True


def test_check_unique_email_result(
    session: Session, user_1_register: RegisterRequest, user_2_register: RegisterRequest
):
    assert check_unique_email(session, user_1_register.email) is True

    register_new_user(session, user_1_register)

    assert check_unique_email(session, user_1_register.email) is False
    assert check_unique_email(session, user_2_register.email) is True


# --- CODE FLOW TESTS ---
# Suffix: _mocker
# Tests where we follow the code flow using the mocker<|MERGE_RESOLUTION|>--- conflicted
+++ resolved
@@ -270,65 +270,6 @@
     assert e.value.detail == "Internal server error"
 
 
-<<<<<<< HEAD
-def test_not_unique_username_register_fail(
-    session,
-    user_1_register: RegisterRequest,
-    user_2_register: RegisterRequest
-):
-    """Test register new user with not unique username fails and raises HTTPException with status
-    409"""
-    register_new_user(session, user_1_register)
-
-    with pytest.raises(HTTPException) as e:
-        user_2_register.username = user_1_register.username
-        register_new_user(session, user_2_register)
-
-    assert e.value.status_code == 409
-    assert e.value.detail == "PROB_USERNAME_EXISTS"
-
-
-def test_not_unique_email_register_fail(
-    session,
-    user_1_register: RegisterRequest,
-    user_2_register: RegisterRequest
-):
-    """Test register new user with not unique email fails and raises HTTPException with status
-    409"""
-    register_new_user(session, user_1_register)
-
-    with pytest.raises(HTTPException) as e:
-        user_2_register.email = user_1_register.email
-        register_new_user(session, user_2_register)
-
-    assert e.value.status_code == 409
-    assert e.value.detail == "PROB_EMAIL_REGISTERED"
-
-
-def test_invalid_email_register_fail(session, user_1_register: RegisterRequest):
-    """Test register new user with invalid email fails and raises HTTPException with status
-    422"""
-    with pytest.raises(HTTPException) as e:
-        user_1_register.email = "invalid_email"
-        register_new_user(session, user_1_register)
-
-    assert e.value.status_code == 422
-    assert e.value.detail == "PROB_INVALID_EMAIL"
-
-
-def test_invalid_username_register_fail(session, user_1_register: RegisterRequest):
-    """Test register new user with invalid username fails and raises HTTPException with status
-    422"""
-    with pytest.raises(HTTPException) as e:
-        user_1_register.username = ""
-        register_new_user(session, user_1_register)
-
-    assert e.value.status_code == 422
-    assert e.value.detail == "PROB_USERNAME_CONSTRAINTS"
-
-
-=======
->>>>>>> b0ee9c16
 def test_get_user_from_username_fail(session):
     """Test get user from username with nonexisting username raises DBEntryNotFoundError"""
     with pytest.raises(DBEntryNotFoundError):
