from datetime import datetime
from uuid import uuid4

import pytest
from fastapi import HTTPException
from sqlmodel import Session, SQLModel, create_engine

from common.languages import Language
from common.schemas import (
    AddProblemRequest,
    LoginRequest,
    PermissionLevel,
    ProblemDetailsResponse,
    RegisterRequest,
    SubmissionCreate,
    SubmissionMetadata,
    SubmissionResult,
    UserGet,
)
from db.engine.ops import (
    _commit_or_500,
    check_unique_email,
    check_unique_username,
    create_problem,
    create_submission,
    get_submissions,
    get_user_from_username,
    read_problem,
    read_problems,
    register_new_user,
    try_login_user,
    update_submission,
<<<<<<< HEAD
    check_unique_username,
    check_unique_email, InvalidCredentialsError
=======
>>>>>>> d91687b8
)
from db.engine.queries import DBEntryNotFoundError
from db.models.db_schemas import UserEntry

# --- FIXTURES ---


@pytest.fixture(name="session")
def session_fixture():
    """
    Provides an in-memory SQLite database session for testing.
    Tables are created and dropped for each test to ensure isolation.
    """
    # Save DB in memory
    engine = create_engine("sqlite:///:memory:")
    SQLModel.metadata.create_all(engine)
    with Session(engine) as session:
        yield session
    # Clean up, good practice although probably not strictly needed here
    SQLModel.metadata.drop_all(engine)


@pytest.fixture(name="user_1_data")
def user_1_data_fixture():
    return {
        "uuid": uuid4(),
        "username": "testuser",
        "email": "test@example.com",
        "hashed_password": b"test_hashed",
        "permission_level": PermissionLevel.USER,
    }


@pytest.fixture(name="user_1_entry")
def user_1_entry_fixture(user_1_data):
    return UserEntry(**user_1_data)


@pytest.fixture(name="user_2_data")
def user_2_data_fixture():
    return {
        "uuid": uuid4(),
        "username": "anotheruser",
        "email": "another@example.com",
        "hashed_password": b"Banaan1!",
        "permission_level": PermissionLevel.USER,
    }


@pytest.fixture(name="user_2_entry")
def user_2_entry_fixture(user_2_data):
    return UserEntry(**user_2_data)


@pytest.fixture(name="user_1_register_data")
def user_1_register_data_fixture():
    return {
        "username": "testuser",
        "email": "test@example.com",
        "password": "test_password"
    }


@pytest.fixture(name="user_1_register")
def user_1_register_fixture(user_1_register_data):
    return RegisterRequest(**user_1_register_data)


@pytest.fixture(name="user_1_login")
def user_1_login_fixture(user_1_register_data):
    return LoginRequest(
        username=user_1_register_data["username"],
        password=user_1_register_data["password"]
    )


@pytest.fixture(name="user_2_register_data")
def user_2_register_data_fixture():
    return {
        "username": "anotheruser",
        "email": "another@example.com",
        "password": "test_password_2"
    }


@pytest.fixture(name="user_2_register")
def user_2_register_fixture(user_2_register_data):
    return RegisterRequest(**user_2_register_data)


@pytest.fixture(name="problem_data")
def problem_data_fixture():
    return {
        "name": "test_problem",
        "language": "C",
        "difficulty": "easy",
        "tags": ["test_tag_1", "test_tag_2"],
        "short_description": "test_short_description",
        "long_description": "test_long_description",
        "template_code": "test_template_code"
    }


@pytest.fixture(name="problem_post")
def problem_post_fixture(problem_data):
    return AddProblemRequest(**problem_data)


@pytest.fixture(name="submission_data")
def submission_data_fixture():
    return {
        "problem_id": 0,
        "uuid": uuid4(),
        "runtime_ms": 100,
        "timestamp": int(datetime.now().timestamp()),
        "successful": False,
        "code": ""
    }


# @pytest.fixture(name="submission_post")
# def submission_post_fixture(submission_data):
#     return SubmissionPost(**submission_data)


@pytest.fixture(name="submission_create")
def submission_create_fixture():
    return SubmissionCreate(
        submission_uuid=uuid4(),
        problem_id=13463,
        user_uuid=uuid4(),
        language=Language.C,
        timestamp=int(datetime.now().timestamp()),
        code="test_code",
    )


@pytest.fixture(name="submission_result")
def submission_result_fixture(submission_create: SubmissionCreate):
    return SubmissionResult(
        submission_uuid=submission_create.submission_uuid,
        runtime_ms=532,
        mem_usage_mb=5.2,
        successful=True,
        error_reason=None,
        error_msg=None,
    )


# --- NO-CRASH TEST ---
# Suffix: _pass
# Simple tests where we perform an action, and expect it to not raise an exception.
# We don't necessarily check output here (but we can if it's a one-line addition.
#   Just don't write the functions around this purpose)

def test_commit_entry_pass(session, user_1_entry: UserEntry):
    """Test successful commit of an entry"""
    _commit_or_500(session, user_1_entry)


def test_register_user_pass(session, user_1_register: RegisterRequest):
    """Test successful user register"""
    register_new_user(session, user_1_register)


def test_create_problem_pass(session, problem_post: AddProblemRequest):
    """Test successful creation of submisson"""
    create_problem(session, problem_post)


def test_create_submission_pass(
    session,
    submission_create: SubmissionCreate,
    user_1_register: RegisterRequest,
    problem_post: AddProblemRequest
):
    """Test successful commit of submisson"""
    user_get = register_new_user(session, user_1_register)
    problem_entry = create_problem(session, problem_post)
    submission_create.user_uuid = user_get.uuid
    submission_create.problem_id = problem_entry.problem_id

    create_submission(session, submission_create)


def test_get_submissions_pass(session):
    """Test successful retrieval of submission table"""
    get_submissions(session, 0, 100)


def test_get_user_from_username_pass(session, user_1_register: RegisterRequest):
    """Test successful retrieval of user with username"""
    register_new_user(session, user_1_register)
    get_user_from_username(session, user_1_register.username)


def test_read_problem_pass(session, problem_post: AddProblemRequest):
    """Test successful retrieval of problem with problem_id"""
    problem_get = create_problem(session, problem_post)
    read_problem(session, problem_get.problem_id)


def test_read_problems_pass(session, problem_post: AddProblemRequest):
    """Test successful retrieval of problem table"""
    read_problems(session, 0, 100)


def test_check_unique_username_pass(
    session: Session, user_1_register: RegisterRequest
):
    check_unique_username(session, user_1_register.username)


def test_check_unique_email_pass(
    session: Session, user_1_register: RegisterRequest
):
    check_unique_email(session, user_1_register.email)


def test_try_login_pass(session: Session, user_1_login: LoginRequest):
    try_login_user(session, user_1_login)


# --- CRASH TEST ---
# Suffix _fail
# Simple tests where we perform an illegal action, and expect a specific exception
# We obviously don't check output here

def test_not_unique_username_direct_commit_fail(
    session,
    user_1_entry: UserEntry,
    user_2_entry: UserEntry
):
    """Test not unique username entry direct commit fails and raises HTTPException with status
    code 500"""
    _commit_or_500(session, user_1_entry)
    user_2_entry.username = user_1_entry.username

    with pytest.raises(HTTPException) as e:
        _commit_or_500(session, user_2_entry)

    assert e.value.status_code == 500
    assert e.value.detail == "Internal server error"


<<<<<<< HEAD
def test_invalid_username_login_fail(session, user_1_login: LoginRequest):
    """Test username does not match constraints raises HTTPException with status 422"""
    with pytest.raises(InvalidCredentialsError) as e:
        user_1_login.username = ""
        login_user(session, user_1_login)


def test_incorrect_password_user_login_fail(
    session,
    user_1_register: RegisterRequest,
    user_1_login: LoginRequest
):
    """Test incorrect password raises HTTPException with status 401"""
    register_new_user(session, user_1_register)
    login_user(session, user_1_login)
    with pytest.raises(InvalidCredentialsError) as e:
        user_1_login.password = "incorrect_password"
        login_user(session, user_1_login)


def test_incorrect_username_user_login_fail(
    session,
    user_1_register: RegisterRequest,
    user_1_login: LoginRequest
):
    """Test incorrect username raises HTTPException with status 401"""
    register_new_user(session, user_1_register)
    login_user(session, user_1_login)
    with pytest.raises(InvalidCredentialsError) as e:
        user_1_login.username = "IncorrectUsername"
        login_user(session, user_1_login)


=======
>>>>>>> d91687b8
def test_get_user_from_username_fail(session):
    """Test get user from username with nonexisting username raises DBEntryNotFoundError"""
    with pytest.raises(DBEntryNotFoundError):
        get_user_from_username(session, "username")


def test_read_problem_fail(session):
    """Test successful retrieval of problem with nonexisting problem_id raises HTTPException with
    status 404"""
    with pytest.raises(HTTPException) as e:
        read_problem(session, 1)

    assert e.value.status_code == 404
    assert e.value.detail == "Problem not found"


# --- CODE RESULT TESTS ---
# Suffix: _result
# Simple tests where we input one thing, and assert an output or result

def test_get_user_from_username_result(session, user_1_register: RegisterRequest):
    """Test retrieved user with username is correct user"""
    user_get_input = register_new_user(session, user_1_register)
    user_get_output = get_user_from_username(session, user_1_register.username)

    assert isinstance(user_get_input, UserGet)
    assert isinstance(user_get_output, UserGet)
    assert user_get_input == user_get_output


def test_get_submissions_result(
    session,
    submission_create: SubmissionCreate,
    submission_result: SubmissionResult,
    user_1_register: RegisterRequest,
    problem_post: AddProblemRequest
):
    """Test retrieved submission table has correct submissions"""
    user_get = register_new_user(session, user_1_register)
    problem_entry = create_problem(session, problem_post)
    submission_create.user_uuid = user_get.uuid
    submission_create.problem_id = problem_entry.problem_id

    submission_metadata = create_submission(session, submission_create)
    update_submission(session, submission_result)

    submissions = get_submissions(session, 0, 100)

    assert isinstance(submission_metadata, SubmissionMetadata)
    assert isinstance(submissions, list)
    assert isinstance(submissions[0], SubmissionMetadata)
    assert len(submissions) == 1


def test_read_problem_result(session, problem_post: AddProblemRequest):
    """Test retrieved problem with problem_id is correct problem"""
    problem_input = create_problem(session, problem_post)
    problem_output = read_problem(session, problem_input.problem_id)

    assert isinstance(problem_input, ProblemDetailsResponse)
    assert isinstance(problem_output, ProblemDetailsResponse)
    assert problem_input == problem_output
    assert problem_output.tags == problem_post.tags


def test_read_problems_result(session, problem_post: AddProblemRequest):
    """Test retrieved problem table has correct problems"""
    problem_input = create_problem(session, problem_post)
    problems = read_problems(session, 0, 100)

    assert isinstance(problem_input, ProblemDetailsResponse)
    assert isinstance(problems, list)
    assert isinstance(problems[0], ProblemDetailsResponse)
    assert len(problems) == 1
    assert problem_input == problems[0]
    assert problems[0].tags == problem_post.tags


def test_check_unique_username_result(
    session: Session, user_1_register: RegisterRequest, user_2_register: RegisterRequest
):
    assert check_unique_username(session, user_1_register.username) is True

    register_new_user(session, user_1_register)

    assert check_unique_username(session, user_1_register.username) is False
    assert check_unique_username(session, user_2_register.username) is True


def test_check_unique_email_result(
    session: Session, user_1_register: RegisterRequest, user_2_register: RegisterRequest
):
    assert check_unique_email(session, user_1_register.email) is True

    register_new_user(session, user_1_register)

    assert check_unique_email(session, user_1_register.email) is False
    assert check_unique_email(session, user_2_register.email) is True


def test_try_login_result(
    session: Session, user_1_register: RegisterRequest, user_1_login: LoginRequest
):
    user_get = try_login_user(session, user_1_login)

    assert user_get is None

    user_get_input = register_new_user(session, user_1_register)
    user_get_output = try_login_user(session, user_1_login)

    assert user_get_input == user_get_output


# --- CODE FLOW TESTS ---
# Suffix: _mocker
# Tests where we follow the code flow using the mocker<|MERGE_RESOLUTION|>--- conflicted
+++ resolved
@@ -30,11 +30,6 @@
     register_new_user,
     try_login_user,
     update_submission,
-<<<<<<< HEAD
-    check_unique_username,
-    check_unique_email, InvalidCredentialsError
-=======
->>>>>>> d91687b8
 )
 from db.engine.queries import DBEntryNotFoundError
 from db.models.db_schemas import UserEntry
@@ -280,42 +275,6 @@
     assert e.value.detail == "Internal server error"
 
 
-<<<<<<< HEAD
-def test_invalid_username_login_fail(session, user_1_login: LoginRequest):
-    """Test username does not match constraints raises HTTPException with status 422"""
-    with pytest.raises(InvalidCredentialsError) as e:
-        user_1_login.username = ""
-        login_user(session, user_1_login)
-
-
-def test_incorrect_password_user_login_fail(
-    session,
-    user_1_register: RegisterRequest,
-    user_1_login: LoginRequest
-):
-    """Test incorrect password raises HTTPException with status 401"""
-    register_new_user(session, user_1_register)
-    login_user(session, user_1_login)
-    with pytest.raises(InvalidCredentialsError) as e:
-        user_1_login.password = "incorrect_password"
-        login_user(session, user_1_login)
-
-
-def test_incorrect_username_user_login_fail(
-    session,
-    user_1_register: RegisterRequest,
-    user_1_login: LoginRequest
-):
-    """Test incorrect username raises HTTPException with status 401"""
-    register_new_user(session, user_1_register)
-    login_user(session, user_1_login)
-    with pytest.raises(InvalidCredentialsError) as e:
-        user_1_login.username = "IncorrectUsername"
-        login_user(session, user_1_login)
-
-
-=======
->>>>>>> d91687b8
 def test_get_user_from_username_fail(session):
     """Test get user from username with nonexisting username raises DBEntryNotFoundError"""
     with pytest.raises(DBEntryNotFoundError):
