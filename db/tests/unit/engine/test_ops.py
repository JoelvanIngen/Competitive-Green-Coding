from datetime import datetime
from uuid import uuid4

import pytest
from fastapi import HTTPException
from sqlmodel import Session, SQLModel, create_engine

from common.languages import Language
from common.schemas import (
    AddProblemRequest,
    LoginRequest,
    PermissionLevel,
    ProblemDetailsResponse,
    RegisterRequest,
    SubmissionCreate,
    SubmissionMetadata,
    SubmissionResult,
    UserGet,
    LeaderboardRequest,
    SettingUpdateRequest,
    LeaderboardResponse,
    ProblemsListResponse,
)
from common.typing import Difficulty
from db.engine.ops import (
    _commit_or_500,
    create_problem,
    create_submission,
    get_submissions,
    get_user_from_username,
    read_problem,
    read_problems,
    register_new_user,
    try_login_user,
    update_submission,
    get_leaderboard,
    update_user_username,
    update_user_avatar,
    update_user_private,
    get_problem_metadata,
    check_unique_email,
    check_unique_username,
)
from db.engine.queries import DBEntryNotFoundError
from db.models.db_schemas import UserEntry

# --- FIXTURES ---


@pytest.fixture(name="session")
def session_fixture():
    """
    Provides an in-memory SQLite database session for testing.
    Tables are created and dropped for each test to ensure isolation.
    """
    # Save DB in memory
    engine = create_engine("sqlite:///:memory:")
    SQLModel.metadata.create_all(engine)
    with Session(engine) as session:
        yield session
    # Clean up, good practice although probably not strictly needed here
    SQLModel.metadata.drop_all(engine)


@pytest.fixture(name="user_1_data")
def user_1_data_fixture():
    return {
        "uuid": uuid4(),
        "username": "testuser",
        "email": "test@example.com",
        "hashed_password": b"test_hashed",
        "permission_level": PermissionLevel.USER,
    }


@pytest.fixture(name="user_1_entry")
def user_1_entry_fixture(user_1_data):
    return UserEntry(**user_1_data)


@pytest.fixture(name="user_2_data")
def user_2_data_fixture():
    return {
        "uuid": uuid4(),
        "username": "anotheruser",
        "email": "another@example.com",
        "hashed_password": b"Banaan1!",
        "permission_level": PermissionLevel.USER,
    }


@pytest.fixture(name="user_2_entry")
def user_2_entry_fixture(user_2_data):
    return UserEntry(**user_2_data)


@pytest.fixture(name="user_1_register_data")
def user_1_register_data_fixture():
    return {"username": "testuser", "email": "test@example.com", "password": "test_password"}


@pytest.fixture(name="user_1_register")
def user_1_register_fixture(user_1_register_data):
    return RegisterRequest(**user_1_register_data)


@pytest.fixture(name="user_1_login")
def user_1_login_fixture(user_1_register_data):
    return LoginRequest(
        username=user_1_register_data["username"], password=user_1_register_data["password"]
    )


@pytest.fixture(name="user_2_register_data")
def user_2_register_data_fixture():
    return {
        "username": "anotheruser",
        "email": "another@example.com",
        "password": "test_password_2",
    }


@pytest.fixture(name="user_2_register")
def user_2_register_fixture(user_2_register_data):
    return RegisterRequest(**user_2_register_data)


@pytest.fixture(name="problem_data")
def problem_data_fixture():
    return {
        "name": "test_problem",
        "language": Language.C,
        "difficulty": Difficulty.EASY,
        "tags": ["test_tag_1", "test_tag_2"],
        "short_description": "test_short_description",
        "long_description": "test_long_description",
        "template_code": "test_template_code",
        "wrappers": [["dummyname", "dummywrapper"]],
    }


@pytest.fixture(name="problem_post")
def problem_post_fixture(problem_data):
    return AddProblemRequest(**problem_data)


@pytest.fixture(name="submission_create")
def submission_create_fixture():
    return SubmissionCreate(
        submission_uuid=uuid4(),
        problem_id=13463,
        user_uuid=uuid4(),
        language=Language.C,
        timestamp=int(datetime.now().timestamp()),
        code="test_code",
    )


@pytest.fixture(name="submission_result")
def submission_result_fixture(submission_create: SubmissionCreate):
    return SubmissionResult(
        submission_uuid=submission_create.submission_uuid,
        runtime_ms=532.21,
        mem_usage_mb=5.2,
        energy_usage_kwh=0.0,
        successful=True,
        error_reason=None,
        error_msg=None,
    )


# --- NO-CRASH TEST ---
# Suffix: _pass
# Simple tests where we perform an action, and expect it to not raise an exception.
# We don't necessarily check output here (but we can if it's a one-line addition.
#   Just don't write the functions around this purpose)


def test_update_user_avatar_pass(session, user_1_register: RegisterRequest):
    """Should persist avatar_id on the UserEntry and return it."""
    user = register_new_user(session, user_1_register)
    updated = update_user_avatar(session, user.uuid, "7")
    assert updated.avatar_id == 7
    assert session.get(UserEntry, user.uuid).avatar_id == 7


def test_update_user_private_pass(session, user_1_register: RegisterRequest):
    """Should persist private flag on the UserEntry and return it."""
    user = register_new_user(session, user_1_register)
    # default private is False
    assert session.get(UserEntry, user.uuid).private is False
    updated = update_user_private(session, user.uuid, True)
    assert updated.private is True
    assert session.get(UserEntry, user.uuid).private is True


def test_update_user_username_pass(session, user_1_register: RegisterRequest):
    """Should persist new username on the UserEntry and return it."""
    user = register_new_user(session, user_1_register)
    updated = update_user_username(session, user.uuid, "newname")
    assert updated.username == "newname"
    assert session.get(UserEntry, user.uuid).username == "newname"


def test_register_user_pass(session, user_1_register: RegisterRequest):
    """Test successful user register"""
    register_new_user(session, user_1_register)


def test_create_problem_pass(session, problem_post: AddProblemRequest):
    """Test successful creation of submission"""
    create_problem(session, problem_post)


def test_create_submission_pass(
    session,
    submission_create: SubmissionCreate,
    user_1_register: RegisterRequest,
    problem_post: AddProblemRequest,
):
    """Test successful commit of submission"""
    user_get = register_new_user(session, user_1_register)
    problem_entry = create_problem(session, problem_post)
    submission_create.user_uuid = user_get.uuid
    submission_create.problem_id = problem_entry.problem_id

    create_submission(session, submission_create)


def test_get_submissions_pass(session):
    """Test successful retrieval of submission table"""
    get_submissions(session, 0, 100)


def test_get_user_from_username_pass(session, user_1_register: RegisterRequest):
    """Test successful retrieval of user with username"""
    register_new_user(session, user_1_register)
    get_user_from_username(session, user_1_register.username)


def test_read_problem_pass(session, problem_post: AddProblemRequest):
    """Test successful retrieval of problem with problem_id"""
    problem_get = create_problem(session, problem_post)
    read_problem(session, problem_get.problem_id)


def test_read_problems_pass(session, problem_post: AddProblemRequest):
    """Test successful retrieval of problem table"""
    read_problems(session, 0, 100)


def test_check_unique_username_pass(session: Session, user_1_register: RegisterRequest):
    check_unique_username(session, user_1_register.username)


def test_check_unique_email_pass(session: Session, user_1_register: RegisterRequest):
    check_unique_email(session, user_1_register.email)


def test_try_login_pass(session: Session, user_1_login: LoginRequest):
    try_login_user(session, user_1_login)


# --- CRASH TEST ---
# Suffix _fail
# Simple tests where we perform an illegal action, and expect a specific exception
# We obviously don't check output here


def test_update_user_avatar_not_found_fail(session):
    """CRASH TEST: updating avatar for nonexistent user should raise DBEntryNotFoundError"""
    nonexistent_uuid = uuid4()
    with pytest.raises(DBEntryNotFoundError):
        update_user_avatar(session, nonexistent_uuid, "1")


def test_update_user_private_not_found_fail(session):
    """CRASH TEST: updating privacy for nonexistent user should raise DBEntryNotFoundError"""
    nonexistent_uuid = uuid4()
    with pytest.raises(DBEntryNotFoundError):
        update_user_private(session, nonexistent_uuid, True)


def test_update_user_username_not_found_fail(session):
    """CRASH TEST: updating username for nonexistent user should raise DBEntryNotFoundError"""
    nonexistent_uuid = uuid4()
    with pytest.raises(DBEntryNotFoundError):
        update_user_username(session, nonexistent_uuid, "newname")


def test_not_unique_username_direct_commit_fail(
    session, user_1_entry: UserEntry, user_2_entry: UserEntry
):
    """Test not unique username entry direct commit fails and raises HTTPException with status
    code 500"""
    _commit_or_500(session, user_1_entry)
    user_2_entry.username = user_1_entry.username

    with pytest.raises(HTTPException) as e:
        _commit_or_500(session, user_2_entry)

    assert e.value.status_code == 500
    assert e.value.detail == "Internal server error"


def test_get_user_from_username_fail(session):
    """Test get user from username with nonexisting username raises DBEntryNotFoundError"""
    with pytest.raises(DBEntryNotFoundError):
        get_user_from_username(session, "username")


def test_read_problem_fail(session):
    """Test successful retrieval of problem with nonexisting problem_id raises HTTPException with
    status 404"""
    with pytest.raises(HTTPException) as e:
        read_problem(session, 1)

    assert e.value.status_code == 404
    assert e.value.detail == "Problem not found"


def test_get_leaderboard_no_problem_fail(session):
    """test_get_leaderboard_no_problem_fail: requesting a non-existent problem raises
    DBEntryNotFoundError"""
    with pytest.raises(DBEntryNotFoundError):
        get_leaderboard(
            session,
            LeaderboardRequest(problem_id=9999, first_row=0, last_row=10),
        )


<<<<<<< HEAD
def test_update_user_username_ops_not_found_fail(session):
    with pytest.raises(DBEntryNotFoundError):
        update_user_username(session, uuid4(), "newname")


def test_update_user_avatar_ops_not_found_fail(session):
    with pytest.raises(DBEntryNotFoundError):
        update_user_avatar(session, uuid4(), 7)


def test_update_user_private_ops_not_found_fail(session):
=======
def test_update_user_missing_uuid_fail(session):
    """test_update_user_missing_uuid_fail: updating a non-existent user raises
    DBEntryNotFoundError"""
    fake = UserUpdate(uuid=uuid4(), username="noone", private=False)
>>>>>>> 829e177d
    with pytest.raises(DBEntryNotFoundError):
        update_user_private(session, uuid4(), True)


# --- CODE RESULT TESTS ---
# Suffix: _result
# Simple tests where we input one thing, and assert an output or result


def test_get_leaderboard_result(session):
    """test_get_leaderboard_result: should return scores ordered by least energy."""
    pwd = "password123"

    u1 = register_new_user(
        session,
        RegisterRequest(username="groot", email="groot@galaxy.com", password=pwd),
    )
    u2 = register_new_user(
        session,
        RegisterRequest(username="tom", email="tom@gone.com", password=pwd),
    )

    prob = create_problem(
        session,
        AddProblemRequest(
            name="sum",
            language=Language.C,
            difficulty=Difficulty.EASY,
            tags=[],
            short_description="",
            long_description="",
            template_code="",
            wrappers=[["dummyname", ""]],
        ),
    )

    for energy in (10.0, 5.0):
        sub = SubmissionCreate(
            submission_uuid=uuid4(),
            problem_id=prob.problem_id,
            user_uuid=u1.uuid,
            language=Language.C,
            timestamp=int(datetime.now().timestamp()),
            code="code",
        )
        create_submission(session, sub)
        update_submission(
            session,
            SubmissionResult(
                submission_uuid=sub.submission_uuid,
                runtime_ms=0.0,
                mem_usage_mb=0.0,
                energy_usage_kwh=energy,
                successful=True,
                error_reason=None,
                error_msg=None,
            ),
        )

    sub = SubmissionCreate(
        submission_uuid=uuid4(),
        problem_id=prob.problem_id,
        user_uuid=u2.uuid,
        language=Language.C,
        timestamp=int(datetime.now().timestamp()),
        code="code",
    )
    create_submission(session, sub)
    update_submission(
        session,
        SubmissionResult(
            submission_uuid=sub.submission_uuid,
            runtime_ms=0.0,
            mem_usage_mb=0.0,
            energy_usage_kwh=20.0,
            successful=True,
            error_reason=None,
            error_msg=None,
        ),
    )

    lb = get_leaderboard(
        session,
        LeaderboardRequest(problem_id=prob.problem_id, first_row=0, last_row=10),
    )
    usernames = [s.username for s in lb.scores]
    energies = [s.score for s in lb.scores]

    assert usernames == ["groot", "tom"]
    assert energies == [pytest.approx(5.0), pytest.approx(20.0)]


def test_get_user_from_username_result(session, user_1_register: RegisterRequest):
    """Test retrieved user with username is correct user"""
    user_get_input = register_new_user(session, user_1_register)
    user_get_output = get_user_from_username(session, user_1_register.username)

    assert isinstance(user_get_input, UserGet)
    assert isinstance(user_get_output, UserGet)
    assert user_get_input == user_get_output


def test_get_submissions_result(
    session,
    submission_create: SubmissionCreate,
    submission_result: SubmissionResult,
    user_1_register: RegisterRequest,
    problem_post: AddProblemRequest,
):
    """Test retrieved submission table has correct submissions"""
    user_get = register_new_user(session, user_1_register)
    problem_entry = create_problem(session, problem_post)
    submission_create.user_uuid = user_get.uuid
    submission_create.problem_id = problem_entry.problem_id

    submission_metadata = create_submission(session, submission_create)
    update_submission(session, submission_result)

    submissions = get_submissions(session, 0, 100)

    assert isinstance(submission_metadata, SubmissionMetadata)
    assert isinstance(submissions, list)
    assert isinstance(submissions[0], SubmissionMetadata)
    assert len(submissions) == 1


def test_read_problem_result(session, problem_post: AddProblemRequest):
    """Test retrieved problem with problem_id is correct problem"""
    problem_input = create_problem(session, problem_post)
    problem_output = read_problem(session, problem_input.problem_id)

    assert isinstance(problem_input, ProblemDetailsResponse)
    assert isinstance(problem_output, ProblemDetailsResponse)
    assert problem_input == problem_output
    assert problem_output.tags == problem_post.tags


def test_read_problems_result(session, problem_post: AddProblemRequest):
    """Test retrieved problem table has correct problems"""
    problem_input = create_problem(session, problem_post)
    problems = read_problems(session, 0, 100)

    assert isinstance(problem_input, ProblemDetailsResponse)
    assert isinstance(problems, list)
    assert isinstance(problems[0], ProblemDetailsResponse)
    assert len(problems) == 1
    assert problem_input == problems[0]
    assert problems[0].tags == problem_post.tags


def test_check_unique_username_result(
    session: Session, user_1_register: RegisterRequest, user_2_register: RegisterRequest
):
    assert check_unique_username(session, user_1_register.username) is True

    register_new_user(session, user_1_register)

    assert check_unique_username(session, user_1_register.username) is False
    assert check_unique_username(session, user_2_register.username) is True


def test_check_unique_email_result(
    session: Session, user_1_register: RegisterRequest, user_2_register: RegisterRequest
):
    assert check_unique_email(session, user_1_register.email) is True

    register_new_user(session, user_1_register)

    assert check_unique_email(session, user_1_register.email) is False
    assert check_unique_email(session, user_2_register.email) is True


def test_get_problem_metadata_result(session, problem_post: AddProblemRequest):
    """Test that get_problem_metadata returns ProblemMetadata items in ProblemsListResponse"""
    create_problem(session, problem_post)

    result = get_problem_metadata(session, offset=0, limit=10)

    assert isinstance(result, ProblemsListResponse)
    assert result.total == 1
    assert len(result.problems) == 1
    summary = result.problems[0]
    assert summary.name == problem_post.name
    assert summary.difficulty == problem_post.difficulty
    assert summary.short_description == problem_post.short_description


def test_try_login_result(
    session: Session, user_1_register: RegisterRequest, user_1_login: LoginRequest
):
    user_get = try_login_user(session, user_1_login)

    assert user_get is None

    user_get_input = register_new_user(session, user_1_register)
    user_get_output = try_login_user(session, user_1_login)

    assert user_get_input == user_get_output


def test_get_leaderboard_success(session):
    """Alternative success test, asserting the returned object type and fields."""
    pwd = "password123"

    reg1 = RegisterRequest(username="groot", email="groot@galaxy.com", password=pwd)
    u1 = register_new_user(session, reg1)
    reg2 = RegisterRequest(username="tom", email="tom@gone.com", password=pwd)
    u2 = register_new_user(session, reg2)
    reg3 = RegisterRequest(username="olaf", email="olaf@gmail.com", password=pwd)
    u3 = register_new_user(session, reg3)

    prob = create_problem(
        session,
        AddProblemRequest(
            name="sum",
            language=Language.C,
            difficulty=Difficulty.EASY,
            tags=[],
            short_description="",
            long_description="",
            template_code="",
            wrappers=[["dummyname", ""]],
        ),
    )

    for energy in (10.0, 5.0):
        sub = SubmissionCreate(
            submission_uuid=uuid4(),
            problem_id=prob.problem_id,
            user_uuid=u1.uuid,
            language=Language.C,
            timestamp=int(datetime.now().timestamp()),
            code="print('hi')",
        )
        create_submission(session, sub)
        update_submission(
            session,
            SubmissionResult(
                submission_uuid=sub.submission_uuid,
                runtime_ms=100.0,
                mem_usage_mb=0.0,
                energy_usage_kwh=energy,
                successful=True,
                error_reason=None,
                error_msg=None,
            ),
        )

    sub = SubmissionCreate(
        submission_uuid=uuid4(),
        problem_id=prob.problem_id,
        user_uuid=u2.uuid,
        language=Language.C,
        timestamp=int(datetime.now().timestamp()),
        code="print('hey')",
    )
    create_submission(session, sub)
    update_submission(
        session,
        SubmissionResult(
            submission_uuid=sub.submission_uuid,
            runtime_ms=200.0,
            mem_usage_mb=0.0,
            energy_usage_kwh=20.0,
            successful=True,
            error_reason=None,
            error_msg=None,
        ),
    )

    sub = SubmissionCreate(
        submission_uuid=uuid4(),
        problem_id=prob.problem_id,
        user_uuid=u3.uuid,
        language=Language.C,
        timestamp=int(datetime.now().timestamp()),
        code="print('o')",
    )
    create_submission(session, sub)
    update_submission(
        session,
        SubmissionResult(
            submission_uuid=sub.submission_uuid,
            runtime_ms=50.0,
            mem_usage_mb=0.0,
            energy_usage_kwh=1.0,
            successful=True,
            error_reason=None,
            error_msg=None,
        ),
    )

    update_user_private(session, u3.uuid, True)

    lb = get_leaderboard(
        session,
        LeaderboardRequest(problem_id=prob.problem_id, first_row=0, last_row=10),
    )
    assert isinstance(lb, LeaderboardResponse)
    assert lb.problem_id == prob.problem_id

    usernames = [sc.username for sc in lb.scores]
    energies = [sc.score for sc in lb.scores]
    assert usernames == ["groot", "tom"]
    assert energies == [pytest.approx(5.0), pytest.approx(20.0)]


# --- CODE FLOW TESTS ---
# Suffix: _mocker
# Tests where we follow the code flow using the mocker<|MERGE_RESOLUTION|>--- conflicted
+++ resolved
@@ -329,7 +329,6 @@
         )
 
 
-<<<<<<< HEAD
 def test_update_user_username_ops_not_found_fail(session):
     with pytest.raises(DBEntryNotFoundError):
         update_user_username(session, uuid4(), "newname")
@@ -341,12 +340,6 @@
 
 
 def test_update_user_private_ops_not_found_fail(session):
-=======
-def test_update_user_missing_uuid_fail(session):
-    """test_update_user_missing_uuid_fail: updating a non-existent user raises
-    DBEntryNotFoundError"""
-    fake = UserUpdate(uuid=uuid4(), username="noone", private=False)
->>>>>>> 829e177d
     with pytest.raises(DBEntryNotFoundError):
         update_user_private(session, uuid4(), True)
 
