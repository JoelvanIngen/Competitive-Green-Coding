from datetime import datetime
from uuid import uuid4

import pytest
from sqlmodel import Session, SQLModel, create_engine

from common.languages import Language
<<<<<<< HEAD
from common.schemas import PermissionLevel
from common.typing import Difficulty
=======
from common.schemas import Difficulty, PermissionLevel
>>>>>>> 9717eea6
from db.engine.queries import (
    DBEntryNotFoundError,
    SubmissionNotReadyError,
    commit_entry,
    get_submission_from_problem_user_ids,
    get_submission_result,
    get_user_by_username,
    try_get_user_by_username,
<<<<<<< HEAD
    get_solved_submissions_by_difficulty,
    get_solved_submissions_by_language
=======
    update_user_avatar,
    update_user_private,
    update_user_username,
    delete_entry,
>>>>>>> 9717eea6
)
from db.models.db_schemas import ProblemEntry, SubmissionEntry, UserEntry

# --- FIXTURES ---


@pytest.fixture(name="session")
def session_fixture():
    """
    Provides an in-memory SQLite database session for testing.
    Tables are created and dropped for each test to ensure isolation.
    """
    # Save DB in memory
    engine = create_engine("sqlite:///:memory:")
    SQLModel.metadata.create_all(engine)
    with Session(engine) as session:
        yield session
    # Clean up, good practice although probably not strictly needed here
    SQLModel.metadata.drop_all(engine)


@pytest.fixture(name="user_1_data")
def user_1_data_fixture():
    return {
        "uuid": uuid4(),
        "username": "testuser",
        "email": "test@example.com",
        "hashed_password": b"test_hashed",
        "permission_level": PermissionLevel.USER,
    }


@pytest.fixture(name="user_1_entry")
def user_1_entry_fixture(user_1_data):
    return UserEntry(**user_1_data)


@pytest.fixture(name="user_2_data")
def user_2_data_fixture():
    return {
        "uuid": uuid4(),
        "username": "anotheruser",
        "email": "another@example.com",
        "hashed_password": b"Banaan1!",
        "permission_level": PermissionLevel.USER,
    }


@pytest.fixture(name="user_2_entry")
def user_2_entry_fixture(user_2_data):
    return UserEntry(**user_2_data)


@pytest.fixture(name="seeded_user_1")
def seeded_user_1_fixture(session, user_1_data: dict):
    """
    Creates and commits a user to the database for tests that require existing data.
    """
    user = UserEntry(**user_1_data)
    session.add(user)
    session.commit()
    session.refresh(user)
    return user


@pytest.fixture(name="seeded_user_2")
def seeded_user_2_fixture(session, user_2_data: dict):
    """
    Creates and commits a second user to the database.
    """
    user = UserEntry(**user_2_data)
    session.add(user)
    session.commit()
    session.refresh(user)
    return user


@pytest.fixture(name="problem_data")
def problem_data_fixture():
    return {
        "problem_id": 0,
        "name": "test_problem",
        "language": Language.C,
        "difficulty": Difficulty.EASY,
        "short_description": "",
        "long_description": "",
        "template_code": ""
    }


@pytest.fixture(name="user_1_submission_data")
def user_1_submission_data_fixture(user_1_entry):
    return {
        "problem_id": 0,
        "user_uuid": user_1_entry.uuid,
        "language": Language.C,
        "runtime_ms": 0,
        "mem_usage_mb": 0,
<<<<<<< HEAD
        "energy_usage_kwh": 0,
        "timestamp": int(datetime.now().timestamp()),
=======
        "energy_usage_kwh": 100,
        "timestamp": float(datetime.now().timestamp()),
>>>>>>> 9717eea6
        "executed": True,
        "successful": True,
        "error_reason": None,
        "error_msg": None,
    }


<<<<<<< HEAD
=======
@pytest.fixture(name="user_1_submission_data_not_ready")
def user_1_submission_data_not_ready_fixture(user_1_entry):
    return {
        "problem_id": 0,
        "user_uuid": user_1_entry.uuid,
        "language": Language.C,
        "runtime_ms": 0,
        "mem_usage_mb": 0,
        "energy_usage_kwh": 100,
        "timestamp": float(datetime.now().timestamp()),
        "executed": False,
        "successful": None,
        "error_reason": None,
        "error_msg": None,
    }


>>>>>>> 9717eea6
@pytest.fixture(name="user_2_submission_data")
def user_2_submission_data_fixture(user_2_entry):
    return {
        "problem_id": 0,
        "user_uuid": user_2_entry.uuid,
        "language": Language.C,
        "runtime_ms": 0,
        "mem_usage_mb": 0,
<<<<<<< HEAD
        "energy_usage_kwh": 0,
        "timestamp": int(datetime.now().timestamp()),
=======
        "energy_usage_kwh": 100,
        "timestamp": float(datetime.now().timestamp()),
>>>>>>> 9717eea6
        "executed": True,
        "successful": True,
        "error_reason": None,
        "error_msg": None,
    }


# --- NO-CRASH TEST ---
# Suffix: _pass
# Simple tests where we perform an action, and expect it to not raise an exception.
# We don't necessarily check output here (but we can if it's a one-line addition.
# Just don't write the functions around this purpose)
<<<<<<< HEAD
=======

>>>>>>> 9717eea6

def test_commit_entry_pass(session, user_1_entry: UserEntry):
    """Test successful commit of an entry"""
    commit_entry(session, user_1_entry)


def test_update_user_avatar_pass(session, seeded_user_1):
    """Should update avatar_id on the seeded entry."""
    updated = update_user_avatar(session, seeded_user_1, 9)
    assert updated.avatar_id == 9
    assert session.get(UserEntry, seeded_user_1.uuid).avatar_id == 9


def test_update_user_private_pass(session, seeded_user_1):
    """Should update private flag on the seeded entry."""
    updated = update_user_private(session, seeded_user_1, True)
    assert updated.private is True
    assert session.get(UserEntry, seeded_user_1.uuid).private is True


def test_update_user_username_pass(session, seeded_user_1):
    """Should update username on the seeded entry."""
    updated = update_user_username(session, seeded_user_1, "brandnew")
    assert updated.username == "brandnew"
    assert session.get(UserEntry, seeded_user_1.uuid).username == "brandnew"


# --- CRASH TEST ---
# Suffix _fail
# Simple tests where we perform an illegal action, and expect a specific exception
# We obviously don't check output here


def test_get_non_existing_entry_fail(session, user_1_entry: UserEntry):
    """Test non-existing entry fails"""
    with pytest.raises(DBEntryNotFoundError):
<<<<<<< HEAD
        _ = get_user_by_username(session, user_1_entry.username)
=======
        get_user_by_username(session, user_1_entry.username)


def test_get_submission_from_problem_user_ids_fail(
    session, user_1_entry: UserEntry, problem_data: dict
):
    """Test non-existing submission fails"""

    with pytest.raises(DBEntryNotFoundError):
        get_submission_from_problem_user_ids(session, problem_data["problem_id"], user_1_entry.uuid)


def test_get_submission_result_not_found_fail(
    session,
    user_1_entry: UserEntry,
    problem_data: dict,
    user_1_submission_data_not_ready: dict,
):
    """Test DBEntryNotFoundError raised if combination not in db."""

    commit_entry(session, user_1_entry)
    commit_entry(session, ProblemEntry(**problem_data))

    entry = SubmissionEntry(**user_1_submission_data_not_ready)
    commit_entry(session, entry)

    with pytest.raises(DBEntryNotFoundError):
        get_submission_result(session, user_1_entry.uuid, uuid4())


def test_get_submission_result_not_ready_fail(
    session,
    user_1_entry: UserEntry,
    problem_data: dict,
    user_1_submission_data_not_ready: dict,
):
    """Test SubmissionNotReadyError raised if execution engine has not yet finished."""

    commit_entry(session, user_1_entry)
    commit_entry(session, ProblemEntry(**problem_data))

    entry = SubmissionEntry(**user_1_submission_data_not_ready)
    commit_entry(session, entry)

    with pytest.raises(SubmissionNotReadyError):
        get_submission_result(session, user_1_entry.uuid, entry.submission_uuid)
>>>>>>> 9717eea6


# --- CODE RESULT TESTS ---
# Suffix: _result
# Simple tests where we input one thing, and assert an output or result


def test_commit_entry_success_result(session, user_1_entry: UserEntry):
    """Test successful commit and retrieval of an entry"""
    username = user_1_entry.username
    email = user_1_entry.email

    commit_entry(session, user_1_entry)

    # Verify the user was committed
    result = try_get_user_by_username(session, username)
    assert result is not None
    assert result.username == username
    assert result.email == email


<<<<<<< HEAD
def test_get_solved_submissions_by_difficulty_result(
    session: Session,
=======
def test_get_submission_from_problem_user_ids_result(
    session,
>>>>>>> 9717eea6
    user_1_entry: UserEntry,
    user_2_entry: UserEntry,
    problem_data: dict,
    user_1_submission_data: dict,
    user_2_submission_data: dict,
):
<<<<<<< HEAD
=======
    """Test successful retrieval of most recent submission"""

>>>>>>> 9717eea6
    commit_entry(session, user_1_entry)
    commit_entry(session, user_2_entry)

    commit_entry(session, ProblemEntry(**problem_data))

<<<<<<< HEAD
    user_1_submission_data["problem_id"] = problem_data["problem_id"]
    user_2_submission_data["problem_id"] = problem_data["problem_id"]
    commit_entry(session, SubmissionEntry(**user_1_submission_data))
    commit_entry(session, SubmissionEntry(**user_1_submission_data))
    commit_entry(session, SubmissionEntry(**user_2_submission_data))

    user_1_submission_data["successful"] = False
    user_2_submission_data["successful"] = False
    commit_entry(session, SubmissionEntry(**user_1_submission_data))
    commit_entry(session, SubmissionEntry(**user_2_submission_data))

    problem_data["difficulty"] = Difficulty.MEDIUM
    problem_data["problem_id"] = 1
    commit_entry(session, ProblemEntry(**problem_data))

    user_1_submission_data["problem_id"] = problem_data["problem_id"]
    user_2_submission_data["problem_id"] = problem_data["problem_id"]
    commit_entry(session, SubmissionEntry(**user_1_submission_data))
    commit_entry(session, SubmissionEntry(**user_2_submission_data))

    problem_data["difficulty"] = Difficulty.HARD
    problem_data["problem_id"] = 2
    commit_entry(session, ProblemEntry(**problem_data))

    user_1_submission_data["problem_id"] = problem_data["problem_id"]
    user_2_submission_data["problem_id"] = problem_data["problem_id"]
    user_1_submission_data["successful"] = True
    user_2_submission_data["successful"] = True
    commit_entry(session, SubmissionEntry(**user_1_submission_data))
    commit_entry(session, SubmissionEntry(**user_2_submission_data))

    problem_data["problem_id"] = 3
    commit_entry(session, ProblemEntry(**problem_data))

    user_1_submission_data["problem_id"] = problem_data["problem_id"]
    user_2_submission_data["problem_id"] = problem_data["problem_id"]
    user_2_submission_data["successful"] = False
    commit_entry(session, SubmissionEntry(**user_1_submission_data))
    commit_entry(session, SubmissionEntry(**user_2_submission_data))

    assert get_solved_submissions_by_difficulty(session, user_1_entry.uuid, Difficulty.EASY) == 1
    assert get_solved_submissions_by_difficulty(session, user_2_entry.uuid, Difficulty.EASY) == 1

    assert get_solved_submissions_by_difficulty(session, user_1_entry.uuid, Difficulty.MEDIUM) == 0
    assert get_solved_submissions_by_difficulty(session, user_2_entry.uuid, Difficulty.MEDIUM) == 0

    assert get_solved_submissions_by_difficulty(session, user_1_entry.uuid, Difficulty.HARD) == 2
    assert get_solved_submissions_by_difficulty(session, user_2_entry.uuid, Difficulty.HARD) == 1


def test_get_solved_submissions_by_language_result(
    session: Session,
    user_1_entry: UserEntry,
    user_2_entry: UserEntry,
    problem_data: dict,
    user_1_submission_data: dict,
    user_2_submission_data: dict,
):
    commit_entry(session, user_1_entry)
    commit_entry(session, user_2_entry)

    commit_entry(session, ProblemEntry(**problem_data))

    user_1_submission_data["problem_id"] = problem_data["problem_id"]
    user_2_submission_data["problem_id"] = problem_data["problem_id"]
    commit_entry(session, SubmissionEntry(**user_1_submission_data))
    commit_entry(session, SubmissionEntry(**user_1_submission_data))
    commit_entry(session, SubmissionEntry(**user_2_submission_data))

    user_1_submission_data["successful"] = False
    user_2_submission_data["successful"] = False
    commit_entry(session, SubmissionEntry(**user_1_submission_data))
    commit_entry(session, SubmissionEntry(**user_2_submission_data))

    problem_data["problem_id"] = 1
    commit_entry(session, ProblemEntry(**problem_data))

    user_1_submission_data["problem_id"] = problem_data["problem_id"]
    user_2_submission_data["problem_id"] = problem_data["problem_id"]
    user_2_submission_data["successful"] = True
    commit_entry(session, SubmissionEntry(**user_1_submission_data))
    commit_entry(session, SubmissionEntry(**user_2_submission_data))

    problem_data["language"] = Language.PYTHON
    problem_data["problem_id"] = 2
    commit_entry(session, ProblemEntry(**problem_data))

    user_1_submission_data["language"] = problem_data["language"]
    user_2_submission_data["language"] = problem_data["language"]
    user_1_submission_data["problem_id"] = problem_data["problem_id"]
    user_2_submission_data["problem_id"] = problem_data["problem_id"]
    user_1_submission_data["successful"] = True
    user_2_submission_data["successful"] = True
    commit_entry(session, SubmissionEntry(**user_1_submission_data))
    commit_entry(session, SubmissionEntry(**user_2_submission_data))

    problem_data["problem_id"] = 3
    commit_entry(session, ProblemEntry(**problem_data))

    user_1_submission_data["problem_id"] = problem_data["problem_id"]
    user_2_submission_data["problem_id"] = problem_data["problem_id"]
    user_2_submission_data["successful"] = False
    commit_entry(session, SubmissionEntry(**user_1_submission_data))
    commit_entry(session, SubmissionEntry(**user_2_submission_data))

    assert get_solved_submissions_by_language(session, user_1_entry.uuid, Language.C) == 1
    assert get_solved_submissions_by_language(session, user_2_entry.uuid, Language.C) == 2

    assert get_solved_submissions_by_language(session, user_1_entry.uuid, Language.PYTHON) == 2
    assert get_solved_submissions_by_language(session, user_2_entry.uuid, Language.PYTHON) == 1
=======
    commit_entry(session, SubmissionEntry(**user_1_submission_data))
    commit_entry(session, SubmissionEntry(**user_2_submission_data))

    user_1_submission_data["timestamp"] = float(datetime.now().timestamp())
    user_1_submission_data["energy_usage_kwh"] = 10
    commit_entry(session, SubmissionEntry(**user_1_submission_data))

    user_1_submission_data["timestamp"] = float(datetime.now().timestamp())
    user_1_submission_data["energy_usage_kwh"] = 50
    commit_entry(session, SubmissionEntry(**user_1_submission_data))
    most_recent = user_1_submission_data.copy()

    problem_data["problem_id"] = 1
    commit_entry(session, ProblemEntry(**problem_data))

    user_1_submission_data["timestamp"] = float(datetime.now().timestamp())
    user_1_submission_data["problem_id"] = 1
    user_1_submission_data["energy_usage_kwh"] = 40
    commit_entry(session, SubmissionEntry(**user_1_submission_data))

    result = get_submission_from_problem_user_ids(session, 0, user_1_submission_data["user_uuid"])

    assert result.problem_id == 0
    assert result.user_uuid == most_recent["user_uuid"]
    assert result.language == most_recent["language"]
    assert result.runtime_ms == most_recent["runtime_ms"]
    assert result.mem_usage_mb == most_recent["mem_usage_mb"]
    assert result.energy_usage_kwh == most_recent["energy_usage_kwh"]
    assert result.timestamp == most_recent["timestamp"]
    assert result.executed == most_recent["executed"]
    assert result.successful == most_recent["successful"]
    assert result.error_reason == most_recent["error_reason"]
    assert result.error_msg == most_recent["error_msg"]


def test_get_submission_result_result(
    session,
    user_1_entry: UserEntry,
    problem_data: dict,
    user_1_submission_data_not_ready: dict,
    user_1_submission_data: dict,
):
    """Test successful retrieval of submission entry from user and submission uuid."""

    commit_entry(session, user_1_entry)
    commit_entry(session, ProblemEntry(**problem_data))
    commit_entry(session, SubmissionEntry(**user_1_submission_data_not_ready))

    user_1_submission_data["timestamp"] = float(datetime.now().timestamp())
    user_1_submission_data["energy_usage_kwh"] = 10
    entry = SubmissionEntry(**user_1_submission_data)
    commit_entry(session, entry)

    result = get_submission_result(session, user_1_entry.uuid, entry.submission_uuid)

    assert result.submission_uuid == entry.submission_uuid
    assert result.problem_id == user_1_submission_data["problem_id"]
    assert result.user_uuid == user_1_entry.uuid
    assert result.language == user_1_submission_data["language"]
    assert result.runtime_ms == user_1_submission_data["runtime_ms"]
    assert result.mem_usage_mb == user_1_submission_data["mem_usage_mb"]
    assert result.energy_usage_kwh == user_1_submission_data["energy_usage_kwh"]
    assert result.timestamp == user_1_submission_data["timestamp"]
    assert result.executed == user_1_submission_data["executed"]
    assert result.successful == user_1_submission_data["successful"]
    assert result.error_reason == user_1_submission_data["error_reason"]
    assert result.error_msg == user_1_submission_data["error_msg"]
>>>>>>> 9717eea6


# --- CODE FLOW TESTS ---
# Suffix: _mocker
# Tests where we follow the code flow using the mocker


def test_commit_entry_success_mocker(mocker, user_1_entry, session):
    """
    Test that commit_entry correctly adds, commits, and refreshes an entry
    when no errors occur.
    """
    # Stalk session methods so we can track how they were used
    mock_add = mocker.patch.object(session, "add")
    mock_commit = mocker.patch.object(session, "commit")
    mock_refresh = mocker.patch.object(session, "refresh")
    mock_rollback = mocker.patch.object(session, "rollback")

    commit_entry(session, user_1_entry)

    # Assert that the methods were called as expected
    mock_add.assert_called_once_with(user_1_entry)
    mock_commit.assert_called_once()
    mock_refresh.assert_called_once_with(user_1_entry)
    mock_rollback.assert_not_called()<|MERGE_RESOLUTION|>--- conflicted
+++ resolved
@@ -5,12 +5,8 @@
 from sqlmodel import Session, SQLModel, create_engine
 
 from common.languages import Language
-<<<<<<< HEAD
 from common.schemas import PermissionLevel
 from common.typing import Difficulty
-=======
-from common.schemas import Difficulty, PermissionLevel
->>>>>>> 9717eea6
 from db.engine.queries import (
     DBEntryNotFoundError,
     SubmissionNotReadyError,
@@ -19,15 +15,12 @@
     get_submission_result,
     get_user_by_username,
     try_get_user_by_username,
-<<<<<<< HEAD
-    get_solved_submissions_by_difficulty,
-    get_solved_submissions_by_language
-=======
     update_user_avatar,
     update_user_private,
     update_user_username,
     delete_entry,
->>>>>>> 9717eea6
+    get_solved_submissions_by_difficulty,
+    get_solved_submissions_by_language
 )
 from db.models.db_schemas import ProblemEntry, SubmissionEntry, UserEntry
 
@@ -126,13 +119,8 @@
         "language": Language.C,
         "runtime_ms": 0,
         "mem_usage_mb": 0,
-<<<<<<< HEAD
-        "energy_usage_kwh": 0,
-        "timestamp": int(datetime.now().timestamp()),
-=======
         "energy_usage_kwh": 100,
         "timestamp": float(datetime.now().timestamp()),
->>>>>>> 9717eea6
         "executed": True,
         "successful": True,
         "error_reason": None,
@@ -140,8 +128,6 @@
     }
 
 
-<<<<<<< HEAD
-=======
 @pytest.fixture(name="user_1_submission_data_not_ready")
 def user_1_submission_data_not_ready_fixture(user_1_entry):
     return {
@@ -159,7 +145,6 @@
     }
 
 
->>>>>>> 9717eea6
 @pytest.fixture(name="user_2_submission_data")
 def user_2_submission_data_fixture(user_2_entry):
     return {
@@ -168,13 +153,8 @@
         "language": Language.C,
         "runtime_ms": 0,
         "mem_usage_mb": 0,
-<<<<<<< HEAD
-        "energy_usage_kwh": 0,
-        "timestamp": int(datetime.now().timestamp()),
-=======
         "energy_usage_kwh": 100,
         "timestamp": float(datetime.now().timestamp()),
->>>>>>> 9717eea6
         "executed": True,
         "successful": True,
         "error_reason": None,
@@ -187,10 +167,7 @@
 # Simple tests where we perform an action, and expect it to not raise an exception.
 # We don't necessarily check output here (but we can if it's a one-line addition.
 # Just don't write the functions around this purpose)
-<<<<<<< HEAD
-=======
-
->>>>>>> 9717eea6
+
 
 def test_commit_entry_pass(session, user_1_entry: UserEntry):
     """Test successful commit of an entry"""
@@ -227,9 +204,6 @@
 def test_get_non_existing_entry_fail(session, user_1_entry: UserEntry):
     """Test non-existing entry fails"""
     with pytest.raises(DBEntryNotFoundError):
-<<<<<<< HEAD
-        _ = get_user_by_username(session, user_1_entry.username)
-=======
         get_user_by_username(session, user_1_entry.username)
 
 
@@ -276,7 +250,6 @@
 
     with pytest.raises(SubmissionNotReadyError):
         get_submission_result(session, user_1_entry.uuid, entry.submission_uuid)
->>>>>>> 9717eea6
 
 
 # --- CODE RESULT TESTS ---
@@ -298,141 +271,21 @@
     assert result.email == email
 
 
-<<<<<<< HEAD
-def test_get_solved_submissions_by_difficulty_result(
-    session: Session,
-=======
 def test_get_submission_from_problem_user_ids_result(
     session,
->>>>>>> 9717eea6
     user_1_entry: UserEntry,
     user_2_entry: UserEntry,
     problem_data: dict,
     user_1_submission_data: dict,
     user_2_submission_data: dict,
 ):
-<<<<<<< HEAD
-=======
     """Test successful retrieval of most recent submission"""
 
->>>>>>> 9717eea6
     commit_entry(session, user_1_entry)
     commit_entry(session, user_2_entry)
 
     commit_entry(session, ProblemEntry(**problem_data))
 
-<<<<<<< HEAD
-    user_1_submission_data["problem_id"] = problem_data["problem_id"]
-    user_2_submission_data["problem_id"] = problem_data["problem_id"]
-    commit_entry(session, SubmissionEntry(**user_1_submission_data))
-    commit_entry(session, SubmissionEntry(**user_1_submission_data))
-    commit_entry(session, SubmissionEntry(**user_2_submission_data))
-
-    user_1_submission_data["successful"] = False
-    user_2_submission_data["successful"] = False
-    commit_entry(session, SubmissionEntry(**user_1_submission_data))
-    commit_entry(session, SubmissionEntry(**user_2_submission_data))
-
-    problem_data["difficulty"] = Difficulty.MEDIUM
-    problem_data["problem_id"] = 1
-    commit_entry(session, ProblemEntry(**problem_data))
-
-    user_1_submission_data["problem_id"] = problem_data["problem_id"]
-    user_2_submission_data["problem_id"] = problem_data["problem_id"]
-    commit_entry(session, SubmissionEntry(**user_1_submission_data))
-    commit_entry(session, SubmissionEntry(**user_2_submission_data))
-
-    problem_data["difficulty"] = Difficulty.HARD
-    problem_data["problem_id"] = 2
-    commit_entry(session, ProblemEntry(**problem_data))
-
-    user_1_submission_data["problem_id"] = problem_data["problem_id"]
-    user_2_submission_data["problem_id"] = problem_data["problem_id"]
-    user_1_submission_data["successful"] = True
-    user_2_submission_data["successful"] = True
-    commit_entry(session, SubmissionEntry(**user_1_submission_data))
-    commit_entry(session, SubmissionEntry(**user_2_submission_data))
-
-    problem_data["problem_id"] = 3
-    commit_entry(session, ProblemEntry(**problem_data))
-
-    user_1_submission_data["problem_id"] = problem_data["problem_id"]
-    user_2_submission_data["problem_id"] = problem_data["problem_id"]
-    user_2_submission_data["successful"] = False
-    commit_entry(session, SubmissionEntry(**user_1_submission_data))
-    commit_entry(session, SubmissionEntry(**user_2_submission_data))
-
-    assert get_solved_submissions_by_difficulty(session, user_1_entry.uuid, Difficulty.EASY) == 1
-    assert get_solved_submissions_by_difficulty(session, user_2_entry.uuid, Difficulty.EASY) == 1
-
-    assert get_solved_submissions_by_difficulty(session, user_1_entry.uuid, Difficulty.MEDIUM) == 0
-    assert get_solved_submissions_by_difficulty(session, user_2_entry.uuid, Difficulty.MEDIUM) == 0
-
-    assert get_solved_submissions_by_difficulty(session, user_1_entry.uuid, Difficulty.HARD) == 2
-    assert get_solved_submissions_by_difficulty(session, user_2_entry.uuid, Difficulty.HARD) == 1
-
-
-def test_get_solved_submissions_by_language_result(
-    session: Session,
-    user_1_entry: UserEntry,
-    user_2_entry: UserEntry,
-    problem_data: dict,
-    user_1_submission_data: dict,
-    user_2_submission_data: dict,
-):
-    commit_entry(session, user_1_entry)
-    commit_entry(session, user_2_entry)
-
-    commit_entry(session, ProblemEntry(**problem_data))
-
-    user_1_submission_data["problem_id"] = problem_data["problem_id"]
-    user_2_submission_data["problem_id"] = problem_data["problem_id"]
-    commit_entry(session, SubmissionEntry(**user_1_submission_data))
-    commit_entry(session, SubmissionEntry(**user_1_submission_data))
-    commit_entry(session, SubmissionEntry(**user_2_submission_data))
-
-    user_1_submission_data["successful"] = False
-    user_2_submission_data["successful"] = False
-    commit_entry(session, SubmissionEntry(**user_1_submission_data))
-    commit_entry(session, SubmissionEntry(**user_2_submission_data))
-
-    problem_data["problem_id"] = 1
-    commit_entry(session, ProblemEntry(**problem_data))
-
-    user_1_submission_data["problem_id"] = problem_data["problem_id"]
-    user_2_submission_data["problem_id"] = problem_data["problem_id"]
-    user_2_submission_data["successful"] = True
-    commit_entry(session, SubmissionEntry(**user_1_submission_data))
-    commit_entry(session, SubmissionEntry(**user_2_submission_data))
-
-    problem_data["language"] = Language.PYTHON
-    problem_data["problem_id"] = 2
-    commit_entry(session, ProblemEntry(**problem_data))
-
-    user_1_submission_data["language"] = problem_data["language"]
-    user_2_submission_data["language"] = problem_data["language"]
-    user_1_submission_data["problem_id"] = problem_data["problem_id"]
-    user_2_submission_data["problem_id"] = problem_data["problem_id"]
-    user_1_submission_data["successful"] = True
-    user_2_submission_data["successful"] = True
-    commit_entry(session, SubmissionEntry(**user_1_submission_data))
-    commit_entry(session, SubmissionEntry(**user_2_submission_data))
-
-    problem_data["problem_id"] = 3
-    commit_entry(session, ProblemEntry(**problem_data))
-
-    user_1_submission_data["problem_id"] = problem_data["problem_id"]
-    user_2_submission_data["problem_id"] = problem_data["problem_id"]
-    user_2_submission_data["successful"] = False
-    commit_entry(session, SubmissionEntry(**user_1_submission_data))
-    commit_entry(session, SubmissionEntry(**user_2_submission_data))
-
-    assert get_solved_submissions_by_language(session, user_1_entry.uuid, Language.C) == 1
-    assert get_solved_submissions_by_language(session, user_2_entry.uuid, Language.C) == 2
-
-    assert get_solved_submissions_by_language(session, user_1_entry.uuid, Language.PYTHON) == 2
-    assert get_solved_submissions_by_language(session, user_2_entry.uuid, Language.PYTHON) == 1
-=======
     commit_entry(session, SubmissionEntry(**user_1_submission_data))
     commit_entry(session, SubmissionEntry(**user_2_submission_data))
 
@@ -500,7 +353,131 @@
     assert result.successful == user_1_submission_data["successful"]
     assert result.error_reason == user_1_submission_data["error_reason"]
     assert result.error_msg == user_1_submission_data["error_msg"]
->>>>>>> 9717eea6
+
+
+def test_get_solved_submissions_by_difficulty_result(
+    session: Session,
+    user_1_entry: UserEntry,
+    user_2_entry: UserEntry,
+    problem_data: dict,
+    user_1_submission_data: dict,
+    user_2_submission_data: dict,
+):
+    commit_entry(session, user_1_entry)
+    commit_entry(session, user_2_entry)
+
+    commit_entry(session, ProblemEntry(**problem_data))
+
+    user_1_submission_data["problem_id"] = problem_data["problem_id"]
+    user_2_submission_data["problem_id"] = problem_data["problem_id"]
+    commit_entry(session, SubmissionEntry(**user_1_submission_data))
+    commit_entry(session, SubmissionEntry(**user_1_submission_data))
+    commit_entry(session, SubmissionEntry(**user_2_submission_data))
+
+    user_1_submission_data["successful"] = False
+    user_2_submission_data["successful"] = False
+    commit_entry(session, SubmissionEntry(**user_1_submission_data))
+    commit_entry(session, SubmissionEntry(**user_2_submission_data))
+
+    problem_data["difficulty"] = Difficulty.MEDIUM
+    problem_data["problem_id"] = 1
+    commit_entry(session, ProblemEntry(**problem_data))
+
+    user_1_submission_data["problem_id"] = problem_data["problem_id"]
+    user_2_submission_data["problem_id"] = problem_data["problem_id"]
+    commit_entry(session, SubmissionEntry(**user_1_submission_data))
+    commit_entry(session, SubmissionEntry(**user_2_submission_data))
+
+    problem_data["difficulty"] = Difficulty.HARD
+    problem_data["problem_id"] = 2
+    commit_entry(session, ProblemEntry(**problem_data))
+
+    user_1_submission_data["problem_id"] = problem_data["problem_id"]
+    user_2_submission_data["problem_id"] = problem_data["problem_id"]
+    user_1_submission_data["successful"] = True
+    user_2_submission_data["successful"] = True
+    commit_entry(session, SubmissionEntry(**user_1_submission_data))
+    commit_entry(session, SubmissionEntry(**user_2_submission_data))
+
+    problem_data["problem_id"] = 3
+    commit_entry(session, ProblemEntry(**problem_data))
+
+    user_1_submission_data["problem_id"] = problem_data["problem_id"]
+    user_2_submission_data["problem_id"] = problem_data["problem_id"]
+    user_2_submission_data["successful"] = False
+    commit_entry(session, SubmissionEntry(**user_1_submission_data))
+    commit_entry(session, SubmissionEntry(**user_2_submission_data))
+
+    assert get_solved_submissions_by_difficulty(session, user_1_entry.uuid, Difficulty.EASY) == 1
+    assert get_solved_submissions_by_difficulty(session, user_2_entry.uuid, Difficulty.EASY) == 1
+
+    assert get_solved_submissions_by_difficulty(session, user_1_entry.uuid, Difficulty.MEDIUM) == 0
+    assert get_solved_submissions_by_difficulty(session, user_2_entry.uuid, Difficulty.MEDIUM) == 0
+
+    assert get_solved_submissions_by_difficulty(session, user_1_entry.uuid, Difficulty.HARD) == 2
+    assert get_solved_submissions_by_difficulty(session, user_2_entry.uuid, Difficulty.HARD) == 1
+
+
+def test_get_solved_submissions_by_language_result(
+    session: Session,
+    user_1_entry: UserEntry,
+    user_2_entry: UserEntry,
+    problem_data: dict,
+    user_1_submission_data: dict,
+    user_2_submission_data: dict,
+):
+    commit_entry(session, user_1_entry)
+    commit_entry(session, user_2_entry)
+
+    commit_entry(session, ProblemEntry(**problem_data))
+
+    user_1_submission_data["problem_id"] = problem_data["problem_id"]
+    user_2_submission_data["problem_id"] = problem_data["problem_id"]
+    commit_entry(session, SubmissionEntry(**user_1_submission_data))
+    commit_entry(session, SubmissionEntry(**user_1_submission_data))
+    commit_entry(session, SubmissionEntry(**user_2_submission_data))
+
+    user_1_submission_data["successful"] = False
+    user_2_submission_data["successful"] = False
+    commit_entry(session, SubmissionEntry(**user_1_submission_data))
+    commit_entry(session, SubmissionEntry(**user_2_submission_data))
+
+    problem_data["problem_id"] = 1
+    commit_entry(session, ProblemEntry(**problem_data))
+
+    user_1_submission_data["problem_id"] = problem_data["problem_id"]
+    user_2_submission_data["problem_id"] = problem_data["problem_id"]
+    user_2_submission_data["successful"] = True
+    commit_entry(session, SubmissionEntry(**user_1_submission_data))
+    commit_entry(session, SubmissionEntry(**user_2_submission_data))
+
+    problem_data["language"] = Language.PYTHON
+    problem_data["problem_id"] = 2
+    commit_entry(session, ProblemEntry(**problem_data))
+
+    user_1_submission_data["language"] = problem_data["language"]
+    user_2_submission_data["language"] = problem_data["language"]
+    user_1_submission_data["problem_id"] = problem_data["problem_id"]
+    user_2_submission_data["problem_id"] = problem_data["problem_id"]
+    user_1_submission_data["successful"] = True
+    user_2_submission_data["successful"] = True
+    commit_entry(session, SubmissionEntry(**user_1_submission_data))
+    commit_entry(session, SubmissionEntry(**user_2_submission_data))
+
+    problem_data["problem_id"] = 3
+    commit_entry(session, ProblemEntry(**problem_data))
+
+    user_1_submission_data["problem_id"] = problem_data["problem_id"]
+    user_2_submission_data["problem_id"] = problem_data["problem_id"]
+    user_2_submission_data["successful"] = False
+    commit_entry(session, SubmissionEntry(**user_1_submission_data))
+    commit_entry(session, SubmissionEntry(**user_2_submission_data))
+
+    assert get_solved_submissions_by_language(session, user_1_entry.uuid, Language.C) == 1
+    assert get_solved_submissions_by_language(session, user_2_entry.uuid, Language.C) == 2
+
+    assert get_solved_submissions_by_language(session, user_1_entry.uuid, Language.PYTHON) == 2
+    assert get_solved_submissions_by_language(session, user_2_entry.uuid, Language.PYTHON) == 1
 
 
 # --- CODE FLOW TESTS ---
