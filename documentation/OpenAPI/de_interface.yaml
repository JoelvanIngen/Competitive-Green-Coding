--- conflicted
+++ resolved
@@ -575,12 +575,8 @@
           description: Validation failed
           content:
             application/json:
-<<<<<<< HEAD
-              schema:
-                $ref: '#/components/schemas/ErrorResponse'
-=======
-              schema: { $ref: "#/components/schemas/ErrorResponse" }
->>>>>>> e6c1f069
+              schema:
+                $ref: '#/components/schemas/ErrorResponse'
               example:
                 type: "validation"
                 description: "problem_id must be a positive integer"
@@ -588,12 +584,8 @@
           description: Unauthorized – user is not admin or JWT invalid/expired
           content:
             application/json:
-<<<<<<< HEAD
-              schema:
-                $ref: '#/components/schemas/ErrorResponse'
-=======
-              schema: { $ref: "#/components/schemas/ErrorResponse" }
->>>>>>> e6c1f069
+              schema:
+                $ref: '#/components/schemas/ErrorResponse'
               example:
                 type: "unauthorized"
                 description: "User does not have admin permissions"
@@ -601,12 +593,8 @@
           description: Problem not found
           content:
             application/json:
-<<<<<<< HEAD
-              schema:
-                $ref: '#/components/schemas/ErrorResponse'
-=======
-              schema: { $ref: "#/components/schemas/ErrorResponse" }
->>>>>>> e6c1f069
+              schema:
+                $ref: '#/components/schemas/ErrorResponse'
               example:
                 type: "not_found"
                 description: "No problem found with id 42"
@@ -614,12 +602,8 @@
           description: Internal server error
           content:
             application/json:
-<<<<<<< HEAD
-              schema:
-                $ref: '#/components/schemas/ErrorResponse'
-=======
-              schema: { $ref: "#/components/schemas/ErrorResponse" }
->>>>>>> e6c1f069
+              schema:
+                $ref: '#/components/schemas/ErrorResponse'
               example:
                 type: "server_error"
                 description: "An internal server error occurred"
