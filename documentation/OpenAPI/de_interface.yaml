--- conflicted
+++ resolved
@@ -196,13 +196,9 @@
               schema:
                 $ref: '#/components/schemas/ErrorResponse'
               example:
-<<<<<<< HEAD
-                error: "Data not found"
-=======
                 value:
                   type: "other"
-                  description: "Data for this problem not found"
->>>>>>> 5b406ae8
+                  description: "Data not found"
 
   /api/problem:
     get:
