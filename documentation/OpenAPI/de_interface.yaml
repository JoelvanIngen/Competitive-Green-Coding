openapi: 3.0.3
info:
  title: "De Interface"
  description: API for frontend to interact with the backend
  version: 1.0.0
servers:
  - url: http://localhost:8000
    description: De interface

tags:
  - name: "Login page"
    description: "**[Jona]** User authentication operations"
  - name: "Problems page"
    description: "**[Adib]** Overview of all problems"
  - name: "[NOT NOW] Discussion board page"
    description: "**[Abe]** View discussion threads and create new ones"
  - name: "[NOT NOW] Thread detail page"
    description: "**[Abe]** View a single thread and its comments"
  - name: "Profile page"
    description: "**[Abe]** Public user profile information"
  - name: Submission page
    description: "**[Martijn]** Problem submission and solution operations"
  - name: Leaderboard page
    description: "**[Adib]** View leaderboard for a specific problem"
  - name: Admin page
    description: "**[Adam]** Administrative operations for adding and removing problems"

paths:
  /api/auth/register:
    post:
      summary: User registration
      description: Register a new user account
      operationId: registerUser
      tags:
        - "Login page"
      requestBody:
        description: Registration details
        required: true
        content:
          application/json:
            schema:
              $ref: '#/components/schemas/RegisterRequest'
            example:
              username: "jona"
              email: "jona@student.uva.nl"
              password: "123456"
      responses:
        '201':
          description: Successful registration
          content:
            application/json:
              schema:
                $ref: '#/components/schemas/TokenResponse'
              example:
                access_token: "eyJhbGciOiJIUzI1NiIsInR5cCI6IkpXVCJ9.eyJ1dWlkIjoiMUYiLCJ1c2VybmFtZSI6ImJha2JlZXN0IiwicGVybWlzc2lvbiI6InVzZXIiLCJleHAiOjQ5MDI0fQ.signature"
                token_type: "bearer"
        '400':
          description: Registration failed
          content:
            application/json:
              schema:
                $ref: '#/components/schemas/ErrorResponse'
              examples:
                usernameError:
                  summary: Username validation error
                  value:
                    type: "username"
                    description: "Username does not match constraints"
                usernameTaken:
                  summary: Username already exists
                  value:
                    type: "username"
                    description: "Username already in use"
                emailError:
                  summary: Email validation error
                  value:
                    type: "email"
                    description: "Invalid email format"
                emailTaken:
                  summary: Email already registered
                  value:
                    type: "email"
                    description: "There already exists an account associated to this email"
                passwordError:
                  summary: Password validation error
                  value:
                    type: "password"
                    description: "Password does not match constraints"
                otherError:
                  summary: Other server error
                  value:
                    type: "other"
                    description: "An unexpected error occurred"

  /api/auth/login:
    post:
      summary: User login
      description: Authenticate a user with username and password
      operationId: loginUser
      tags:
        - "Login page"
      requestBody:
        description: Login credentials
        required: true
        content:
          application/json:
            schema:
              $ref: '#/components/schemas/LoginRequest'
            example:
              username: "jona"
              password: "123456"
      responses:
        '200':
          description: Successful authentication
          content:
            application/json:
              schema:
                $ref: '#/components/schemas/TokenResponse'
              example:
                access_token: "eyJhbGciOiJIUzI1NiIsInR5cCI6IkpXVCJ9.eyJ1dWlkIjoiMUYiLCJ1c2VybmFtZSI6ImJha2JlZXN0IiwicGVybWlzc2lvbiI6InVzZXIiLCJleHAiOjQ5MDI0fQ.signature"
                token_type: "bearer"
        '400':
          description: Authentication failed
          content:
            application/json:
              schema:
                $ref: '#/components/schemas/ErrorResponse'
              examples:
                invalidCredentials:
                  summary: Invalid username or password combination
                  value:
                    type: "invalid"
                    description: "Invalid username or password"
                usernameError:
                  summary: Username validation error
                  value:
                    type: "username"
                    description: "Username does not match constraints"
                otherError:
                  summary: Other server error
                  value:
                    type: "other"
                    description: "An unexpected error occurred"

  /api/leaderboard:
    post:
      summary: Get the leaderboard for this problem
      description: Retrieve leaderboard entries for a specific programming problem
      operationId: getProblemLeaderboard
      tags:
        - Leaderboard page
      requestBody:
        description: Leaderboard request parameters
        required: true
        content:
          application/json:
            schema:
              $ref: '#/components/schemas/LeaderboardRequest'
            example:
              ID: 42
              first-row: 0
              last-row: 9
      responses:
        '200':
          description: Successful retrieval of leaderboard data
          content:
            application/json:
              schema:
                $ref: '#/components/schemas/LeaderboardResponse'
              example:
                problem-id: 42
                problem-name: "Two Sum"
                problem-language: "Python"
                problem-difficulty: "Easy"
                scores:
                  - user_id: "1F"
                    user_name: "bakbeest"
                    score: 100
                  - user_id: "2A"
                    user_name: "jona"
                    score: 95
                  - user_id: "3B"
                    user_name: "alex"
                    score: 90
        '400':
          description: Request failed
          content:
            application/json:
              schema:
                $ref: '#/components/schemas/ErrorResponse'
              example:
                value:
                  type: "other"
                  description: "Data not found"

  /api/problem:
    get:
      summary: Get problem details
      description: Retrieve detailed information about a specific programming problem for the submission page
      operationId: getProblemDetails
      tags:
        - Submission page
      parameters:
        - in: query
          name: problem-id
          schema:
            type: integer
          required: true
          description: Database ID of the problem
          example: 1
      responses:
        '200':
          description: Successful retrieval of problem details
          content:
            application/json:
              schema:
                $ref: '#/components/schemas/ProblemDetailsResponse'
              example:
                problem-id: 1
                name: "Sort integer array"
                language: "c"
                difficulty: "easy"
                tags: ["array", "int"]
                short-description: "Lorem ipsum"
                long-description: "# Task\\nYou will be given an array of numbers."
                template-code: "int sort_odd(int n) {\\n    // Here comes your code.\\n}"
        '404':
          description: Problem not found
          content:
            application/json:
              schema:
                $ref: '#/components/schemas/ErrorResponse'
              example:
                value:
                  type: "other"
                  description: "No problem found with id 1"

  /api/submission:
    post:
      summary: Submit problem solution
      description: |
        Submit code solution for a programming problem.

        **Authentication required**: Include JWT token in the Authorization header:
        `Authorization: Bearer [JWT]`
      operationId: submitSolution
      tags:
        - Submission page
      security:
        - bearerAuth: []
      requestBody:
        description: Solution submission details
        required: true
        content:
          application/json:
            schema:
              $ref: '#/components/schemas/SubmissionRequest'
            example:
              problem-id: 1
              code: "int sort_odd(int n) { /* solution code */ }"
      responses:
        '200':
          description: Submission processed (may contain compilation or test errors)
          content:
            application/json:
              schema:
                $ref: '#/components/schemas/SubmissionResponse'
              examples:
                compilerError:
                  summary: Compiler error
                  value:
                    error: "compiler"
                    description: "Syntax error on line 2"
                    tests-passed: null
                    tests-failed: null
                    cpu-time: null
                testFailures:
                  summary: Some tests failed
                  value:
                    error: "tests"
                    description: "Failed test 5: ...\\nFailed test 7: ..."
                    tests-passed: 8
                    tests-failed: 2
                    cpu-time: null
                allTestsPassed:
                  summary: All tests passed
                  value:
                    error: null
                    description: "All tests passed."
                    tests-passed: 10
                    tests-failed: 0
                    cpu-time: 1.112
        '404':
          description: Problem not found
          content:
            application/json:
              schema:
                $ref: '#/components/schemas/ErrorResponse'
              example:
                value:
                  type: "other"
                  description: "No problem found with id 1"

  /api/admin/add-problem:
    post:
      summary: Add new problem
      description: |
        Add a new programming problem to the system (admin only).

        **Authentication required**: Include JWT token in the Authorization header:
        `Authorization: Bearer [JWT]`
      operationId: AddProblem
      tags:
        - Admin page
      security:
        - bearerAuth: []
      requestBody:
        description: Problem details
        required: true
        content:
          application/json:
            schema:
              $ref: '#/components/schemas/AddProblemRequest'
            example:
              name: "Sort integer array"
              language: "c"
              difficulty: "easy"
              tags: ["array", "int"]
              short-description: "Lorem ipsum"
              long-description: "# Task\\nYou will be given an array of numbers."
              template-code: "int sort_odd(int n) {\\n    // Here comes your code.\\n}"
      responses:
        '201':
          description: Problem successfully created
          content:
            application/json:
              schema:
                $ref: '#/components/schemas/ProblemDetailsResponse'
              example:
                problem-id: 1
                name: "Sort integer array"
                language: "c"
                difficulty: "easy"
                tags: ["array", "int"]
                short-description: "Lorem ipsum"
                long-description: "# Task\\nYou will be given an array of numbers."
                template-code: "int sort_odd(int n) {\\n    // Here comes your code.\\n}"
        '400':
          description: Validation failed
          content:
            application/json:
              schema:
                $ref: '#/components/schemas/ErrorResponse'
              example:
                value:
                  type: "validation"
                  description: "Title is required\nDifficulty must be one of: easy, medium, hard"
        '401':
          description: Unauthorized - user is not admin or JWT invalid
          content:
            application/json:
              schema:
                $ref: '#/components/schemas/ErrorResponse'
              example:
                value:
                  type: "unauthorized"
                  description: "User does not have admin permissions"
        '404':
          description: Endpoint not found
          content:
            application/json:
              schema:
                $ref: '#/components/schemas/ErrorResponse'
              example:
                value:
                  type: "not_found"
                  description: "Endpoint not found"
        '500':
          description: Internal server error
          content:
            application/json:
              schema:
                $ref: '#/components/schemas/ErrorResponse'
              example:
                value:
                  type: "server_error"
                  description: "An internal server error occurred"


  ### ───────────────────────── Problems list (overview page) ─────────────────────────

  /api/problems/all:
    post:
      summary: Get all problems (basic info)
      description: Returns all problems (optionally limited) with their name, difficulty, problem id, short description, and language.
      operationId: getAllProblems
      tags: ["Problems page"]
      requestBody:
        required: false
        content:
          application/json:
            schema:
              type: object
              properties:
                limit:
                  type: integer
                  description: Optional limit on number of problems returned
                  example: 20
      responses:
        "200":
          description: List of all problems (basic info)
          content:
            application/json:
              schema:
                $ref: "#/components/schemas/ProblemsListResponse"
        "400":
          description: Could not give problems asked
          content:
            application/json:
              schema: { $ref: "#/components/schemas/ErrorResponse" }
              example:
                type: "other"
                description: "Could not give problems asked"

  ### ───────────────────────── Discussion board (thread list) ────────────────────────
  /api/discussion:
    get:
      summary: Get discussion threads
      operationId: listDiscussionThreads
      tags: ["Discussion board page"]
      parameters:
        - in: query
          name: search
          description: Search over thread title & problem slug
          schema: { type: string }
        - in: query
          name: problem-slug
          description: Only threads for this problem
          schema: { type: string }
        - in: query
          name: offset
          schema: { type: integer, minimum: 0 }
        - in: query
          name: limit
          schema: { type: integer, minimum: 1, maximum: 100 }
      responses:
        "200":
          description: List of threads
          content:
            application/json:
              schema: { $ref: "#/components/schemas/ThreadsListResponse" }

    post:
      summary: Create a new discussion thread
      description: "**Authentication required** – supply a JWT in the `Authorization` header."
      operationId: createDiscussionThread
      tags: ["Discussion board page"]
      security:
        - bearerAuth: []
      requestBody:
        required: true
        content:
          application/json:
            schema: { $ref: "#/components/schemas/ThreadCreateRequest" }
            example:
              title: "Need help optimizing my Two Sum solution"
              content: "My current O(n²) approach is timing out…"
              problem-slug: "two-sum"
      responses:
        "201":
          description: Thread created
          content:
            application/json:
              schema: { $ref: "#/components/schemas/ThreadCreateResponse" }
        "401":
          description: Unauthorized
          content:
            application/json:
              schema: { $ref: "#/components/schemas/ErrorResponse" }

  ### ───────────────────────── Single thread (detail page) ───────────────────────────
  /api/discussion/{thread-id}:
    get:
      summary: Get thread details
      operationId: getDiscussionThread
      tags: ["Thread detail page"]
      parameters:
        - in: path
          name: thread-id
          required: true
          schema: { type: string }
          description: Thread identifier
      responses:
        "200":
          description: Thread detail
          content:
            application/json:
              schema: { $ref: "#/components/schemas/ThreadDetailResponse" }
        "404":
          description: Thread not found
          content:
            application/json:
              schema: { $ref: "#/components/schemas/ErrorResponse" }

  ### ───────────────────────── Comments for a thread ────────────────────────────────
  /api/discussion/{thread-id}/comments:
    get:
      summary: Get comments for a thread
      operationId: getThreadComments
      tags: ["Thread detail page"]
      parameters:
        - name: thread-id
          in: path
          description: ID of the thread
          required: true
          schema:
            type: string
        - in: query
          name: offset
          schema: { type: integer, minimum: 0 }
        - in: query
          name: limit
          schema: { type: integer, minimum: 1, maximum: 100 }
      responses:
        "200":
          description: List of comments
          content:
            application/json:
              schema: { $ref: "#/components/schemas/CommentsListResponse" }

    post:
      summary: Add a comment
      description: "**Authentication required** – supply a JWT in the `Authorization` header."
      operationId: addThreadComment
      tags: ["Thread detail page"]
      security:
        - bearerAuth: []
      parameters:
        - in: path
          name: thread-id
          required: true
          schema: { type: string }
      requestBody:
        required: true
        content:
          application/json:
            schema: { $ref: "#/components/schemas/CommentCreateRequest" }
            example:
              body: "Use a hashmap to store seen numbers – O(n) time."
      responses:
        "201":
          description: Comment created
          content:
            application/json:
              schema: { $ref: "#/components/schemas/CommentCreateResponse" }
        "401":
          description: Unauthorized
          content:
            application/json:
              schema: { $ref: "#/components/schemas/ErrorResponse" }

  ### ───────────────────────── User profile page ─────────────────────────────────────
  /api/profile/{username}:
    get:
      summary: Get user profile
      operationId: get_user_profile
      tags: ["Profile page"]
      parameters:
        - in: path
          name: username
          required: true
          schema: { type: string }
      responses:
        "200":
          description: Public profile data
          content:
            application/json:
              schema: { $ref: "#/components/schemas/ProfileResponse" }
        "404":
          description: User not found
          content:
            application/json:
              schema: { $ref: "#/components/schemas/ErrorResponse" }
              example:
                type: "not_found"
                description: "No user exists with that username"


<<<<<<< HEAD
    post:
      summary: Update user profile
      description: "**Authentication required** – user may update their own avatar or bio."
      operationId: update_user_profile
      tags: ["Profile page"]
      security:
        - bearerAuth: []
      parameters:
        - in: path
          name: username
          required: true
          schema: { type: string }
      requestBody:
        required: true
        content:
          application/json:
            schema: { $ref: "#/components/schemas/ProfileUpdateRequest" }
            example:
              avatarUrl: "https://example.com/avatars/bakbeest.png"
              bio: "Competitive green coder 🟢"
      responses:
        "200":
          description: Profile updated
          content:
            application/json:
              schema: { $ref: "#/components/schemas/ProfileResponse" }

        "401":
          description: Unauthorized – missing or invalid JWT
          content:
            application/json:
              schema: { $ref: "#/components/schemas/ErrorResponse" }
              example:
                type: "unauthorized"
                description: "Missing or invalid authentication token"

        "404":
          description: User not found
          content:
            application/json:
              schema: { $ref: "#/components/schemas/ErrorResponse" }
              example:
                type: "not_found"
                description: "Failed to update data"


=======
>>>>>>> 7d669d89

components:
  schemas:
    RegisterRequest:
      type: object
      required:
        - username
        - email
        - password
      properties:
        username:
          type: string
          description: Desired username
          example: "jona"
        email:
          type: string
          format: email
          description: User's email address
          example: "jona@student.uva.nl"
        password:
          type: string
          format: password
          description: User's password
          example: "123456"

    TokenResponse:
      type: object
      required:
        - access_token
        - token_type
      properties:
        access_token:
          type: string
          description: Access token
          example: "eyJhbGciOiJIUzI1NiIsInR5cCI6IkpXVCJ9.eyJ1dWlkIjoiMUYiLCJ1c2VybmFtZSI6ImJha2JlZXN0IiwicGVybWlzc2lvbiI6InVzZXIiLCJleHAiOjQ5MDI0fQ.signature"
        token_type:
          type: string
          description: Type of token
          example: "bearer"

    LoginRequest:
      type: object
      required:
        - username
        - password
      properties:
        username:
          type: string
          description: User's username
          example: "jona"
        password:
          type: string
          format: password
          description: User's password
          example: "123456"

    ErrorResponse:
      type: object
      required:
        - type
        - description
      properties:
        type:
          type: string
          description: Error type indicating which field caused the error
          enum:
            - invalid
            - username
            - email
            - password
            - unauthorized
            - not_found
            - other
          example: "invalid"
        description:
          type: string
          description: Human-readable error message to display to the user (starts with capital letter, no period)
          example: "Invalid username or password"

    JWTPayload:
      type: object
      required:
        - uuid
        - username
        - permission
        - exp
      properties:
        uuid:
          type: string
          pattern: '^[0-9A-Fa-f]+$'
          description: User's unique identifier as hexadecimal string
          example: "1F"
        username:
          type: string
          description: User's username
          example: "bakbeest"
        permission:
          type: string
          description: User's permission level
          enum:
            - user
            - admin
          example: "user"
        exp:
          type: integer
          description: Token expiration time in seconds since Unix epoch
          example: 49024

    LeaderboardRequest:
      type: object
      required:
        - ID
        - first-row
        - last-row
      properties:
        ID:
          type: integer
          description: Problem ID
          example: 42
        first-row:
          type: integer
          description: First row index to retrieve (0-based)
          example: 0
        last-row:
          type: integer
          description: Last row index to retrieve (inclusive)
          example: 9

    LeaderboardResponse:
      type: object
      required:
        - problem-id
        - problem-name
        - problem-language
        - problem-difficulty
        - scores
      properties:
        problem-id:
          type: integer
          description: Unique identifier of the problem
          example: 42
        problem-name:
          type: string
          description: Name of the programming problem
          example: "Two Sum"
        problem-language:
          type: string
          description: Programming language for the problem
          example: "Python"
        problem-difficulty:
          type: string
          description: Difficulty level of the problem
          example: "Easy"
        scores:
          type: array
          description: Array of user scores, sorted from best to worst
          items:
            type: object
            required:
              - user_id
              - user_name
              - score
            properties:
              user_id:
                type: string
                description: User's unique identifier
                example: "1F"
              user_name:
                type: string
                description: User's display name
                example: "bakbeest"
              score:
                type: integer
                description: User's score for this problem
                example: 100

    ProblemDetailsResponse:
      type: object
      required:
        - problem-id
        - name
        - language
        - difficulty
        - tags
        - short-description
        - long-description
        - template-code
      properties:
        problem-id:
          type: integer
          description: Database ID of the problem
          example: 1
        name:
          type: string
          description: Name of the programming problem
          example: "Sort integer array"
        language:
          type: string
          description: Programming language for the problem
          example: "c"
        difficulty:
          type: string
          description: Difficulty level of the problem
          example: "easy"
        tags:
          type: array
          description: List of tags associated with the problem
          items:
            type: string
          example: ["array", "int"]
        short-description:
          type: string
          description: Brief description of the problem
          example: "Lorem ipsum"
        long-description:
          type: string
          description: Detailed problem description in Markdown format
          example: "# Task\\nYou will be given an array of numbers."
        template-code:
          type: string
          description: Template code to start with
          example: "int sort_odd(int n) {\\n    // Here comes your code.\\n}"

    SubmissionRequest:
      type: object
      required:
        - problem-id
        - code
      properties:
        problem-id:
          type: integer
          description: Database ID of the problem
          example: 1
        code:
          type: string
          description: Solution code as plain text
          example: "int sort_odd(int n) { /* solution code */ }"

    SubmissionResponse:
      type: object
      required:
        - error
        - description
        - tests-passed
        - tests-failed
        - cpu-time
      properties:
        error:
          type: string
          nullable: true
          description: Type of error during execution, or null if successful
          enum:
            - null
            - "compiler"
            - "tests"
          example: null
        description:
          type: string
          description: Error output or success message, multiple errors separated by newlines
          example: "All tests passed."
        tests-passed:
          type: integer
          nullable: true
          description: Number of passed tests, null if tests were not reached
          example: 10
        tests-failed:
          type: integer
          nullable: true
          description: Number of failed tests, null if tests were not reached
          example: 0
        cpu-time:
          type: number
          format: float
          nullable: true
          description: CPU time in milliseconds, null if error occurred
          example: 1.112

    AddProblemRequest:
      type: object
      required:
        - name
        - language
        - difficulty
        - tags
        - short-description
        - long-description
        - template-code
      properties:
        name:
          type: string
          description: Problem name (must be unique)
          example: "Sort integer array"
        language:
          type: string
          description: Programming language
          example: "c"
        difficulty:
          type: string
          description: Problem difficulty level
          enum:
            - easy
            - medium
            - hard
          example: "easy"
        tags:
          type: array
          description: Problem tags
          items:
            type: string
          example: ["array", "int"]
        short-description:
          type: string
          description: Brief problem description
          example: "Lorem ipsum"
        long-description:
          type: string
          description: Detailed problem description in Markdown format
          example: "# Task\\nYou will be given an array of numbers."
        template-code:
          type: string
          description: Template code for the problem
          example: "int sort_odd(int n) {\\n    // Here comes your code.\\n}"

    AddProblemResponse:
      type: object
      required:
        - problem-id
      properties:
        problem-id:
          type: string
          description: Database ID of the created problem
          example: "5"

    # ───────────────────────── Problems list ─────────────────────────
    ProblemsFilterRequest:
      type: object
      properties:
        difficulty:
          type: array
          items:
            type: string
            enum: [easy, medium, hard]
        search:
          type: string
        offset:
          type: integer
          minimum: 0
        limit:
          type: integer
          minimum: 1
          maximum: 100

    ProblemMetadata:
      type: object
      required: [problem-id, name, difficulty, short-description, language]
      properties:
        problem-id: { type: integer }
        name:       { type: string }
        difficulty:
          type: string
          enum: [easy, medium, hard]
        short-description: { type: string }
        language:
          type: string
          description: Programming language for the problem
          example: "c"

    ProblemsListResponse:
      type: object
      required: [total, problems]
      properties:
        total:
          type: integer
          description: Total rows matching the query
        problems:
          type: array
          items: { $ref: "#/components/schemas/ProblemMetadata" }

    # ───────────────────────── Discussion board ─────────────────────
    ThreadAuthor:
      type: object
      required: [name]
      properties:
        name:      { type: string }
        avatarUrl:
          type: string
          format: uri
          nullable: true

    ThreadSummary:
      type: object
      required:
        [id, title, snippet, problem-slug,
         votes, comments, views, createdAt, author]
      properties:
        id:           { type: string }
        title:        { type: string }
        snippet:      { type: string }
        problem-slug: { type: string }
        votes:        { type: integer }
        comments:     { type: integer }
        views:        { type: integer }
        createdAt:    { type: string, format: date-time }
        author:       { $ref: "#/components/schemas/ThreadAuthor" }

    ThreadsListResponse:
      type: object
      required: [total, threads]
      properties:
        total: { type: integer }
        threads:
          type: array
          items: { $ref: "#/components/schemas/ThreadSummary" }

    ThreadCreateRequest:
      type: object
      required: [title, content, problem-slug]
      properties:
        title:        { type: string }
        content:      { type: string }
        problem-slug: { type: string }

    ThreadCreateResponse:
      type: object
      required: [id]
      properties:
        id: { type: string }

    ThreadDetailResponse:
      allOf:
        - $ref: "#/components/schemas/ThreadSummary"
        - type: object
          required: [content]
          properties:
            content: { type: string }

    # ───────────────────────── Comments ─────────────────────────────
    Comment:
      type: object
      required: [id, body, createdAt, author]
      properties:
        id:        { type: string }
        body:      { type: string }
        createdAt: { type: string, format: date-time }
        author:    { $ref: "#/components/schemas/ThreadAuthor" }

    CommentsListResponse:
      type: object
      required: [total, comments]
      properties:
        total: { type: integer }
        comments:
          type: array
          items: { $ref: "#/components/schemas/Comment" }

    CommentCreateRequest:
      type: object
      required: [body]
      properties:
        body: { type: string }

    CommentCreateResponse:
      type: object
      required: [id]
      properties:
        id: { type: string }

    # ───────────────────────── Profile page ─────────────────────────
    ProfileSolvedStats:
      type: object
      required: [total, easy, medium, hard]
      properties:
        total:  { type: integer }
        easy:   { type: integer }
        medium: { type: integer }
        hard:   { type: integer }

    ProfileLanguageStat:
      type: object
      required: [language, solved]
      properties:
        language: { type: string }
        solved:   { type: integer }

    ProfileRecentItem:
      type: object
      required: [id, title, createdAt]
      properties:
        id:        { type: string }
        title:     { type: string }
        createdAt: { type: string, format: date-time }

    ProfileRecentSubmissionItem:
      type: object
      required: [submission_id, problem_id, title, createdAt]
      properties:
        submission_id: { type: string }
        problem_id: { type: integer }
        title: { type: string }
        createdAt: { type: string, format: date-time }

    ProfileResponse:
      type: object
      required:
        [username, avatarUrl, rank, solved, greenScore,
         languageStats, recentSubmissions, recentDiscussions]
      properties:
        username:  { type: string }
        avatarUrl:
          type: string
          format: uri
          nullable: true
        rank:       { type: integer }
        solved:     { $ref: "#/components/schemas/ProfileSolvedStats" }
        greenScore: { type: integer }
        languageStats:
          type: array
          items: { $ref: "#/components/schemas/ProfileLanguageStat" }
        recentSubmissions:
          type: array
          items: { $ref: "#/components/schemas/ProfileRecentSubmissionItem" }
        recentDiscussions:
          type: array
          items: { $ref: "#/components/schemas/ProfileRecentItem" }

    ProfileUpdateRequest:
      type: object
      properties:
        avatarUrl:
          type: string
          format: uri
        bio: { type: string }

    ProfileUpdateResponse:
      type: object
      required: [updated]
      properties:
        updated:
          type: boolean
          example: true


  securitySchemes:
    bearerAuth:
      type: http
      scheme: bearer
      bearerFormat: JWT
      description: |
        JWT token obtained from login or register endpoints.

        **How to use**: Include the token in the Authorization header:
        ```
        Authorization: Bearer eyJhbGciOiJIUzI1NiIsInR5cCI6IkpXVCJ9
        ```

        The JWT payload contains:
        - uuid: User's unique identifier (hexadecimal string)
        - username: User's username
        - permission: Permission level ("user" or "admin")
        - exp: Token expiration time in seconds

        Example payload:
        {
          "uuid": "1F",
          "username": "bakbeest",
          "permission": "user",
          "exp": 49024
        }<|MERGE_RESOLUTION|>--- conflicted
+++ resolved
@@ -586,55 +586,6 @@
                 description: "No user exists with that username"
 
 
-<<<<<<< HEAD
-    post:
-      summary: Update user profile
-      description: "**Authentication required** – user may update their own avatar or bio."
-      operationId: update_user_profile
-      tags: ["Profile page"]
-      security:
-        - bearerAuth: []
-      parameters:
-        - in: path
-          name: username
-          required: true
-          schema: { type: string }
-      requestBody:
-        required: true
-        content:
-          application/json:
-            schema: { $ref: "#/components/schemas/ProfileUpdateRequest" }
-            example:
-              avatarUrl: "https://example.com/avatars/bakbeest.png"
-              bio: "Competitive green coder 🟢"
-      responses:
-        "200":
-          description: Profile updated
-          content:
-            application/json:
-              schema: { $ref: "#/components/schemas/ProfileResponse" }
-
-        "401":
-          description: Unauthorized – missing or invalid JWT
-          content:
-            application/json:
-              schema: { $ref: "#/components/schemas/ErrorResponse" }
-              example:
-                type: "unauthorized"
-                description: "Missing or invalid authentication token"
-
-        "404":
-          description: User not found
-          content:
-            application/json:
-              schema: { $ref: "#/components/schemas/ErrorResponse" }
-              example:
-                type: "not_found"
-                description: "Failed to update data"
-
-
-=======
->>>>>>> 7d669d89
 
 components:
   schemas:
