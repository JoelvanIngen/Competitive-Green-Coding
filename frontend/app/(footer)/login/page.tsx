<<<<<<< HEAD
// import { LoginWidget } from "@/app/login/login-widget";
=======
>>>>>>> edde8ae9
import { LoginWidget } from "./login-widget";

export default function LoginPage() {
  return (
    /* Large padding for top and bottom, small margins at the sides. */
    <div className="pt-16 pb-16 mx-8">
      <LoginWidget />
    </div>
  );
}<|MERGE_RESOLUTION|>--- conflicted
+++ resolved
@@ -1,7 +1,3 @@
-<<<<<<< HEAD
-// import { LoginWidget } from "@/app/login/login-widget";
-=======
->>>>>>> edde8ae9
 import { LoginWidget } from "./login-widget";
 
 export default function LoginPage() {
