import type { Metadata } from "next";
import { Geist, Geist_Mono } from "next/font/google";
import "./globals.css";
import Toolbar from "@/components/toolbar/toolbar"; // ✅ Import Toolbar component

const geistSans = Geist({
  variable: "--font-geist-sans",
  subsets: ["latin"],
});

const geistMono = Geist_Mono({
  variable: "--font-geist-mono",
  subsets: ["latin"],
});

export const metadata: Metadata = {
  title: "Competitive Green Coding",
  description: "Competitive Green Coding is pretty cool"
};

export default function RootLayout({
  children,
}: Readonly<{
  children: React.ReactNode;
}>) {
  return (
    <html lang="en" className="dark">
      <body
<<<<<<< HEAD
        className={`${geistSans.variable} ${geistMono.variable} antialiased`}
=======
        className={`${geistSans.variable} ${geistMono.variable} antialiased bg-theme-bg text-theme-text`}
>>>>>>> eacf0bd6
      >
        <Toolbar /> {/* ✅ Add Toolbar so it's shown on every page */}
        <main className="pt-16 mx-8">{children}</main> {/* Give space below the fixed toolbar */}
      </body>
    </html>
  );
}<|MERGE_RESOLUTION|>--- conflicted
+++ resolved
@@ -25,15 +25,18 @@
 }>) {
   return (
     <html lang="en" className="dark">
+      
+      {/* Our Tailwind classes for body should be applied at the bottom of globals.css. 
+      They function as our default settings. 
+      The classes below were set by shadcn to ensure correct behavior. */}
       <body
-<<<<<<< HEAD
         className={`${geistSans.variable} ${geistMono.variable} antialiased`}
-=======
-        className={`${geistSans.variable} ${geistMono.variable} antialiased bg-theme-bg text-theme-text`}
->>>>>>> eacf0bd6
       >
-        <Toolbar /> {/* ✅ Add Toolbar so it's shown on every page */}
-        <main className="pt-16 mx-8">{children}</main> {/* Give space below the fixed toolbar */}
+        {/* Toolbar component is persistent across pages. */}
+        <Toolbar />
+
+        {/* Main content area (page.tsx is rendered here). It's size is constrained by the classes below: padding at the top and margins on the left and right. */}
+        <main className="pt-16 mx-8">{children}</main>
       </body>
     </html>
   );
