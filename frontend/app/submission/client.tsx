/**
 * File: client.tsx
 * Route: /submission?id=[id]
 * Description:
 * Client-side component that renders the submission page. Handles client side
 * logic and event-handling for code submission.
 * Component type: Client component
 */

"use client";

import React, { useRef, useState, useEffect, useActionState } from 'react';
import { submit, getResults, fetchResult } from './actions';

import {
  ResizableHandle,
  ResizablePanel,
  ResizablePanelGroup,
} from "@/components/ui/resizable"

import { Button } from "@/components/ui/button";

import Markdown from 'react-markdown';
import './markdown.css';
import hljs from 'highlight.js';
import './highlight.css';
import rehypeHighlight from 'rehype-highlight';

interface Props {
  data: {
    templateCode: string;
    difficulty: string;
    pid: string;
    name: string;
    language: string;
    tags: string[];
    longDesc: string;
    prevSubmission: boolean;
  },
  subData: {
    hastested: boolean;
    error: string;
    errormsg: string;
    testspassed: boolean;
    cputime: number;
    energyusage: number;
    emissions: number;
    submission: string;
    };
}

<<<<<<< HEAD
=======

// Extend the Array interface globally
declare global {
  interface Array<T> {
    sample(): T;
  }
}

Array.prototype.sample = function(){
  return this[Math.floor(Math.random()*this.length)];
}

const resultMessages = {
    error: {
        src: 'images\\submission\\pass\\incognito\\full.png',
        messages: ['😬You weren’t supposed to see that.😬', 'Your results are missing... or it never existed. Either way, it\’s suspicious.'],
        color: 'text-theme-text'
    },
    prevsubmission: {
        src: 'images\\submission\\pass\\incognito\\full.png',
        messages: ['🕵️Back on the case.🕵️','Reopening the file. Let\’s see what you were working on...🗂️'],
        color: 'text-theme-text'
    },
    passed: [
        {
            src: 'images\\submission\\pass\\fire\\full.png',
            messages: [
                ['💥Unstoppable!💥', 'All tests passed! You\'re on fire - literally...'],
                ['🚀Code Deployed. Ego Boosted.🚀', 'You crushed it — not a single test stood a chance!'],
                ['🔥Certified Code Blazer.🔥', 'Tests passed like a hot knife through bugs!'],
                ['🧨Test Run: Obliterated🧨', 'Flawless victory! The fire is justified.']
            ].sample(),
            color: 'text-orange-700'
        },
        {
            src: 'images\\submission\\pass\\zen\\smooth.png',
            messages: [
                ['🎯No Bugs. No Strain. Just Precision.🎯', 'This is what coding enlightenment looks like.'],
                ['☁️Flawless Execution. Zero Resistance.☁️', 'Your logic is one with the universe.'],
                ['🧘All Tests Passed. Inner Peace Achieved.🧘', 'Your code flows like a tranquil river.'],
            ].sample(),
            color: 'text-teal-600'
        },
        {
            src: 'images\\submission\\fail\\frozen\\full.png',
            messages: [
                ['🧊Ice. In. Your. Veins.🧊', 'Every test passed with surgical precision. No mercy.'],
                ['🤖Zero emotion. Zero bugs.🤖', 'Passed. Silently. Efficiently. Like a coding machine.'],
                ['🥶Colder than a runtime warning.🥶', 'The tests didn\’t even stand a chance.'],
                ['❄️Frozen in success.❄️', 'That wasn\’t luck. That was calculated brilliance.']
            ].sample(),
            color: 'text-blue-400'
        }
        ],
    failed: {
        extinguished: {
            src: 'images\\submission\\fail\\extinguished\\smooth.png',
            messages: [
                ['Almost there!', 'Some tests didn\’t make it. But you\'re close - take another shot.🕯️'],
                ['Keep going!', 'A few bumps in the code, but nothing a little debugging can\’t fix.🧩'],
                ['Tests fought back.', 'And they won. But there\’s still time for revenge.⚔️'],
                ['Back to the drawing board.', 'The tests had questions your code couldn\’t answer - yet.✏️'],
                ['Still warming up.', 'The logic needs a little more spark to light the way.🔥'],
                ['Code cooling down.', 'A few tests slipped through the cracks. Let\’s patch it up.🧵']
            ].sample(),
            color: 'text-stone-400'
        },
        enraged: {
            src: 'images\\submission\\fail\\angry\\full.png',
            messages: [
                ['WHAT. WAS. THAT?', 'The code gods are displeased. Offer better syntax.👿'],
                ['Uncaught rage.', 'An error erupted before the tests even had a chance.👊'],
                ['You broke reality.', 'The interpreter is questioning its existence.🌀'],
                ['Critical meltdown!', 'Syntax chaos. The parser ran for its life.💥']
            ].sample(),
            color: 'text-gray-800'
        }        
    }
}


/** Calculates number of metres a car has to drive to produce emissions g CO_2.
 *  Based on emission rate of 106.4 g CO_2 / km = 106.4 mg CO_2 / m provided by:
 *  https://www.eea.europa.eu/en/analysis/indicators/co2-performance-of-new-passenger
 */
function calculateCarDistance(emissions: number) {
  return emissions / 106.4;
}


>>>>>>> f17386ec
export default function Submission({ data, subData }: Props) {
    const panelLeft = useRef<any>(null);
    const panelRight = useRef<any>(null);
    const textarea = useRef<HTMLTextAreaElement>(null);
    const highlight = useRef<HTMLElement>(null);
    const lineNumbers = useRef<HTMLDivElement>(null);
    const scroll = useRef<HTMLDivElement>(null);

    const [code, setCode] = useState(data.templateCode);
    const [codeResults, formAction, isPending] = useActionState(submit, {status: 0, message: "", submissionuuid: 0});

    const [results, setResults] = useState(subData);

    const [seeResults, setSeeResults] = useState(false);
    const resultsVisible = seeResults ? '' : 'hidden';
    const resultsHidden = seeResults ? 'hidden' : '';
    
    const [tab, setTab] = useState("problem");
    const tabBtnProblem = tab === 'problem' ? '' : 'ghost';
    const tabProblem = tab === 'problem' ? '' : 'hidden';
    const tabBtnOutput = tab === 'output' ? '' : 'ghost';
    const tabOutput = tab === 'output' ? '' : 'hidden';

    const [fetchingResults, setFetchingResults] = useState(false);
    const [fetchMessage, setFetchMessage] = useState("Submit your code to see results.");

    const difficultyStyle = data.difficulty === "easy" ? "bg-green-200 text-green-800"
                                                    : data.difficulty === "medium"
                                                    ? "bg-yellow-200 text-yellow-800"
                                                    : "bg-red-200 text-red-800"

    const [testResultsHeader, setTestResultsHeader] = useState(<p></p>);

    const [fetchingMessage, setFetchingMessage] = useState(['', '']);

    // Get current code of user
    const parseCode = () => {
        return textarea.current?.value ?? "";
    }

    // Highlight code (not optimized due to bugs)
    const highlightCode = () => {
        const solution = parseCode();

        if (textarea.current && highlight.current) {
            const highlighted = hljs.highlight(solution, {language: data.language}).value;
            highlight.current.innerHTML = highlighted;
        }

        setCode(solution);
        handleLineNumbers(solution);
        setSubmissionCookie(data.pid, parseCode());
        subData.submission = solution;
    }

    // Insert string at current position in textarea
    const insertAtCaret = (str: string, moveCaret: number = 0) => {
        if (!textarea.current) return;
        const { value, selectionStart, selectionEnd } = textarea.current;
        textarea.current.value = `${value.substring(0, selectionEnd)}${str}${value.substring(selectionEnd)}`;
        textarea.current.selectionStart = textarea.current.selectionEnd = selectionStart + str.length - moveCaret;
    }

    // Code editor key evnent handlers
    const handleTab = (event: React.KeyboardEvent<HTMLTextAreaElement>) => {
        // Insert tabs
        if ((event.key) === 'Tab') {
            event.preventDefault();
            insertAtCaret('\t');    
        }
        // Automatic tabs when entering newline
        else if ((event.key) === 'Enter') {
            event.preventDefault();
            if (!textarea.current) return;
            var textLines = textarea.current.value.substr(0, textarea.current.selectionStart).split("\n");
            var currentLineNumber = textLines.length;
            var line = textLines[currentLineNumber-1] || "";
            const match = line.match(/^[ \t]*/);

            // Scroll down on newline
            if (textarea.current && scroll.current) {
                const lineHeight = parseFloat(window.getComputedStyle(textarea.current).lineHeight);
                scroll.current.scrollTop += lineHeight;
            }

            insertAtCaret('\n' + (match ? match[0] : ''));
        }
        // Bracket closing
        else if (['(', '{', '['].indexOf(event.key) > -1) {
            const pairs: { [key: string]: string } = {'(': ')', '{': '}', '[': ']'};
            event.preventDefault();
            insertAtCaret(event.key + pairs[event.key], 1);
        }
        highlightCode();
    }

    // Perform additional actions on submit
    const handleSubmit = () => {
        setSeeResults(false);
        setFetchMessage('Submitting solution...');
        setTab('output');
        if (panelLeft.current) {
            panelLeft.current.expand();
            panelLeft.current.resize(50);
        }
        setFetchingResults(true);
    }

    const countLines = (str: string) => {
        if (str === '') return 0;
        return str.split('\n').length;
    }

    // Show line numbers
    const handleLineNumbers = (solution: string) => {
        const lines = countLines(solution);

        if (!textarea.current || !lineNumbers.current) return;

        const lineHeight = parseFloat(window.getComputedStyle(textarea.current).lineHeight);
        const minLines = Math.floor(textarea.current.clientHeight / lineHeight) - 1;

        let spansHtml = '';
        for (let i = 1; i <= Math.max(lines, minLines); i++) {
            spansHtml += `<p>${i}</p>`;
        }
        lineNumbers.current.innerHTML = spansHtml;
    }

    // Save current problem_id and code in cookie
    function setSubmissionCookie(id: string, code: string) {
        const json = JSON.stringify({
            id: id,
            code: code
        });

        const name = "submission"

        const expires = new Date()
        expires.setDate(expires.getDate() + 1)
        document.cookie = `${name}=${json}; expires=${expires.toUTCString()}; path=/`
    }

    const cookieRegex = /submission=\{"id":"(\d+)","code":"(.*?)"\}/;

    const getCookie = () => {
        const cookie = document.cookie.match(cookieRegex);
        if (cookie === null) {
            return [null, '', ''];
        }
        return cookie;
    }

    // Get code saved in cookie if possible, on reload
    useEffect(()=>{
        const cookie = getCookie();
        if (cookie[1] === data.pid) {
            if (textarea.current) {
                let code = cookie[2] ? cookie[2] : '';
                textarea.current.value = code.replace(/\\n/g, '\n').replace(/\\t/g, '\t');
            }
        }
        highlightCode();
        handleLineNumbers(parseCode());
    }, [])

    const loadTemplateCode = () => {
        if (textarea.current) {
            textarea.current.value = data.templateCode;
            highlightCode();
            handleLineNumbers(parseCode());
            setSeeResults(true);
        }
    }

    useEffect(()=>{
        const cookie = getCookie();
        if (cookie[1] === data.pid) {
            if (textarea.current) {
                let code = cookie[2] ? cookie[2] : '';
                textarea.current.value = code.replace(/\\n/g, '\n').replace(/\\t/g, '\t');
            }     
        }
        highlightCode();
        handleLineNumbers(parseCode());
    }, [isPending])

    // Fetch code results if submission is successfull.
    useEffect( () => {
        async function loadResults() {
            if (codeResults.status === 201) {
                setFetchingMessage(['Running your code...', 'This may take a while.']);
                const form = new FormData();
                form.append('submissionuuid', codeResults.submissionuuid);
                const result = await getResults(null, form);
                setResults(result)

                if (result.error === 'MISC') {
                    setTestResultsHeader(<p><span className='pl-4 pr-2 pb-4 font-bold mr-2 text-red-800'>Something went wrong</span></p>);
                } else if (result.testspassed) {
                    setTestResultsHeader(<p><span className='pl-4 pr-2 pb-4 font-bold mr-2 text-green-800'>✅Tests passed✅</span></p>);
                } else if (result.error !== 'tests_failed') {
                    setTestResultsHeader(<p><span className='pl-4 pr-2 pb-4 font-bold mr-2 text-red-800'>❌Compiler error❌</span></p>);
                } else {
                    setTestResultsHeader(<p><span className='pl-4 pr-2 pb-4 font-bold mr-2 text-red-800'>❌Tests failed❌</span></p>);
                }
                setSeeResults(true);
            }
            setFetchingResults(false);
            setFetchingMessage(['','']);
        }
        loadResults();
    }, [codeResults])

    const handleToggle = (panel: string) => {
        const panelRef = panel == 'left' ? panelLeft : panelRight;
        if (panelRef.current) {
            if (panelRef.current.isCollapsed()) {
                panelRef.current.expand();
            } else {
                panelRef.current.collapse();
            }
        }
    }

    return (
        <form onSubmit={handleSubmit} action={formAction} className="h-[calc(100vh-82px)] flex flex-col ml-4 mr-4 overflow-hidden">
            <input type='hidden' name='problemId' defaultValue={data.pid}></input>
            <input type='hidden' name='language' defaultValue={data.language}></input>
            <div className="ml-8 mr-8 mt-2">
                <div>
                    <h1 className="text-theme-text font-bold text-2xl mb-2 inline">{data.name}</h1>
                    <p className={`${difficultyStyle} ml-6 w-fit inline-block pr-2 pl-2 text-center rounded-sm`}>{data.difficulty}</p>
                    <p className="ml-2 w-fit inline-block pr-2 pl-2 text-center bg-theme-text/10 rounded-sm">{data.language}</p>
                    {data.tags.map((tag, index)=>(<p key={index} className="ml-2 w-fit inline-block pr-2 pl-2 text-center bg-theme-text/10 rounded-sm">{tag}</p>))}
                </div>
                <div className="mt-2 mb-2">
                    <Button type='button' variant={tabBtnProblem || 'default'} className='outline-1 hover:outline-solid outline-theme-text' onClick={() => tab === 'problem' ? handleToggle('left') : setTab('problem')}>problem</Button>
                    <Button type='button' variant={tabBtnOutput || 'default'} className='ml-2 outline-1 hover:outline-solid outline-theme-text' onClick={() => tab === 'output' ? handleToggle('left') : setTab('output')}>output</Button>                
                    <Button className='float-right bg-theme-primary hover:bg-theme-primary-dark' type='submit' disabled={fetchingResults}>Run code</Button>
                    <Button variant='ghost' type='button' onClick={loadTemplateCode} className='outline-1 hover:outline-solid outline-theme-text float-right mr-4'>Get template code</Button>: <Button className='hidden' type='button'></Button>
                </div>
            </div>
            <ResizablePanelGroup direction='horizontal' className='flex flex-col flex-1 min-h-0 mb-4'>
                <ResizablePanel collapsible ref={panelLeft} defaultSize={40} minSize={10}>
                    <div className="bg-card h-full mr-[3px] rounded-xl border shadow-sm overflow-y-auto min-scroll overflow-x-auto">
                        <div className='grid p-6'>
                            <div className={`markdown row-[1] col-[1] z-1 ${tabProblem}`}>
                                <Markdown rehypePlugins={[rehypeHighlight]}>{data.longDesc}</Markdown>
                            </div>
                            <div className={`row-[1] col-[1] ${tabOutput}`}>
                                <div className={resultsHidden}>
                                    <p className="text-transparent w-fit bg-clip-text animate-gradient font-bold bg-gradient-to-r from-theme-primary to-theme-text">{fetchMessage}</p>
                                    <p className='font-bold'>{codeResults.message}</p>
                                    <p className="text-transparent w-fit bg-clip-text animate-gradient font-bold bg-gradient-to-r from-theme-primary to-theme-text">{fetchingMessage[0]}</p>
                                    <p className='font-bold'>{fetchingMessage[1]}</p>
                                </div>
                                <div>
                                    <div className={`whitespace-nowrap ${resultsVisible}`}>
                                        <div className='flex flex-wrap flex-[40%] justify-around mb-2'>
                                            <>{testResultsHeader}</>
                                            <p>    
                                                <span className='pl-4 pr-2 pb-4 text-center font-bold text-yellow-800'>⚡CPU time:</span> 
                                                <span>{results.cputime ? results.cputime.toFixed(5) : 0} ms</span>
                                            </p>
                                            <p>    
                                                <span className='pl-4 pr-2 pb-4 text-center font-bold text-green-800'>🔋Energy usage:</span> 
                                                <span>{results.energyusage ? (results.energyusage * 3600000).toFixed(5) : 0} Joule</span>
                                            </p>
                                            <p>    
                                                <span className='pl-4 pr-2 pb-4 text-center font-bold text-blue-800'>🌍Carbon emissions:</span> 
                                                <span>{results.emissions ? (results.emissions * 1000000).toFixed(5) : 0} mg CO₂ (equivalent to travelling </span>
                                                <span className='underline text-stone-500 dark:text-stone-300'><a href="https://www.eea.europa.eu/en/analysis/indicators/co2-performance-of-new-passenger">{results.emissions ? (calculateCarDistance(results.emissions * 1000000)).toFixed(5) : 0} m</a></span>
                                                <span> by car)</span>
                                            </p>
                                        </div>
                                        <p className='text-center text-xs border-b-1 border-theme-text'>    
                                                <span className='text-gray-500'><a href="https://codecarbon.io/">Measured using <span className='text-gray-400 underline'>CodeCarbon</span></a></span>
                                        </p>
                                        <p className='mt-2'>    
                                            <span className='text-red-800 font-bold'>{results.error}{results.error ? ':' : ''}</span>
                                        </p>
                                        <span className='whitespace-pre-line'>{results.errormsg}</span>
                                    </div>
                                </div>
                            </div>
                        </div>
                    </div>
                </ResizablePanel>
                <ResizableHandle withHandle className='bg-theme-bg'/>
                <ResizablePanel collapsible ref={panelRight} defaultSize={60} minSize={20}>
                    <div spellCheck="false" ref={scroll} className="min-scroll text-[0.8rem] h-full grid grid-cols-[3rem_1fr] bg-card ml-[3px] rounded-xl border shadow-sm overflow-x-auto overflow-y-auto">
                        <div ref={lineNumbers} className='row[1] col-[1] pl-4 pt-4 font-code text-left leading-relaxed whitespace-pre text-theme-text/50'>
                            <p>1</p><p>2</p>
                        </div>
                        <textarea name='code' ref={textarea} className="font-code resize-none overflow-hidden whitespace-pre text-transparent outline-none z-1 row-[1] col-[2] pt-4 pr-8 pb-8 leading-relaxed" style={{caretColor: "var(--theme-primary)"}} id="textare" onKeyDown={handleTab} onInput={highlightCode} defaultValue={subData.submission}></textarea>
                        <pre className="row-[1] col-[2] pt-4 pr-8 pb-8 leading-relaxed">
                            <code ref={highlight} className="line-numbers font-code"></code>
                        </pre>
                    </div>
                </ResizablePanel>
            </ResizablePanelGroup>
        </form>
    );
}<|MERGE_RESOLUTION|>--- conflicted
+++ resolved
@@ -49,89 +49,6 @@
     };
 }
 
-<<<<<<< HEAD
-=======
-
-// Extend the Array interface globally
-declare global {
-  interface Array<T> {
-    sample(): T;
-  }
-}
-
-Array.prototype.sample = function(){
-  return this[Math.floor(Math.random()*this.length)];
-}
-
-const resultMessages = {
-    error: {
-        src: 'images\\submission\\pass\\incognito\\full.png',
-        messages: ['😬You weren’t supposed to see that.😬', 'Your results are missing... or it never existed. Either way, it\’s suspicious.'],
-        color: 'text-theme-text'
-    },
-    prevsubmission: {
-        src: 'images\\submission\\pass\\incognito\\full.png',
-        messages: ['🕵️Back on the case.🕵️','Reopening the file. Let\’s see what you were working on...🗂️'],
-        color: 'text-theme-text'
-    },
-    passed: [
-        {
-            src: 'images\\submission\\pass\\fire\\full.png',
-            messages: [
-                ['💥Unstoppable!💥', 'All tests passed! You\'re on fire - literally...'],
-                ['🚀Code Deployed. Ego Boosted.🚀', 'You crushed it — not a single test stood a chance!'],
-                ['🔥Certified Code Blazer.🔥', 'Tests passed like a hot knife through bugs!'],
-                ['🧨Test Run: Obliterated🧨', 'Flawless victory! The fire is justified.']
-            ].sample(),
-            color: 'text-orange-700'
-        },
-        {
-            src: 'images\\submission\\pass\\zen\\smooth.png',
-            messages: [
-                ['🎯No Bugs. No Strain. Just Precision.🎯', 'This is what coding enlightenment looks like.'],
-                ['☁️Flawless Execution. Zero Resistance.☁️', 'Your logic is one with the universe.'],
-                ['🧘All Tests Passed. Inner Peace Achieved.🧘', 'Your code flows like a tranquil river.'],
-            ].sample(),
-            color: 'text-teal-600'
-        },
-        {
-            src: 'images\\submission\\fail\\frozen\\full.png',
-            messages: [
-                ['🧊Ice. In. Your. Veins.🧊', 'Every test passed with surgical precision. No mercy.'],
-                ['🤖Zero emotion. Zero bugs.🤖', 'Passed. Silently. Efficiently. Like a coding machine.'],
-                ['🥶Colder than a runtime warning.🥶', 'The tests didn\’t even stand a chance.'],
-                ['❄️Frozen in success.❄️', 'That wasn\’t luck. That was calculated brilliance.']
-            ].sample(),
-            color: 'text-blue-400'
-        }
-        ],
-    failed: {
-        extinguished: {
-            src: 'images\\submission\\fail\\extinguished\\smooth.png',
-            messages: [
-                ['Almost there!', 'Some tests didn\’t make it. But you\'re close - take another shot.🕯️'],
-                ['Keep going!', 'A few bumps in the code, but nothing a little debugging can\’t fix.🧩'],
-                ['Tests fought back.', 'And they won. But there\’s still time for revenge.⚔️'],
-                ['Back to the drawing board.', 'The tests had questions your code couldn\’t answer - yet.✏️'],
-                ['Still warming up.', 'The logic needs a little more spark to light the way.🔥'],
-                ['Code cooling down.', 'A few tests slipped through the cracks. Let\’s patch it up.🧵']
-            ].sample(),
-            color: 'text-stone-400'
-        },
-        enraged: {
-            src: 'images\\submission\\fail\\angry\\full.png',
-            messages: [
-                ['WHAT. WAS. THAT?', 'The code gods are displeased. Offer better syntax.👿'],
-                ['Uncaught rage.', 'An error erupted before the tests even had a chance.👊'],
-                ['You broke reality.', 'The interpreter is questioning its existence.🌀'],
-                ['Critical meltdown!', 'Syntax chaos. The parser ran for its life.💥']
-            ].sample(),
-            color: 'text-gray-800'
-        }        
-    }
-}
-
-
 /** Calculates number of metres a car has to drive to produce emissions g CO_2.
  *  Based on emission rate of 106.4 g CO_2 / km = 106.4 mg CO_2 / m provided by:
  *  https://www.eea.europa.eu/en/analysis/indicators/co2-performance-of-new-passenger
@@ -140,8 +57,6 @@
   return emissions / 106.4;
 }
 
-
->>>>>>> f17386ec
 export default function Submission({ data, subData }: Props) {
     const panelLeft = useRef<any>(null);
     const panelRight = useRef<any>(null);
