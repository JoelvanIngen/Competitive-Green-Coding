{
  "name": "frontend",
  "version": "0.1.0",
  "private": true,
  "scripts": {
    "dev": "next dev --turbopack",
    "build": "next build",
    "start": "next start",
    "lint": "next lint"
  },
  "dependencies": {
    "@radix-ui/react-avatar": "^1.1.10",
    "@radix-ui/react-dropdown-menu": "^2.1.15",
    "@radix-ui/react-label": "^2.1.7",
    "@radix-ui/react-slot": "^1.2.3",
    "class-variance-authority": "^0.7.1",
    "clsx": "^2.1.1",
<<<<<<< HEAD
    "jose": "^6.0.11",
=======
    "highlight.js": "^11.11.1",
>>>>>>> 9bde1fc9
    "lucide-react": "^0.511.0",
    "next": "15.3.3",
    "next-themes": "^0.4.6",
    "react": "^19.0.0",
    "react-dom": "^19.0.0",
    "react-markdown": "^10.1.0",
    "react-resizable-panels": "^3.0.2",
    "rehype-highlight": "^7.0.2",
    "tailwind-merge": "^3.3.0",
    "typewriter-effect": "^2.22.0",
    "zod": "^3.25.51"
  },
  "devDependencies": {
    "@eslint/eslintrc": "^3",
    "@tailwindcss/postcss": "^4",
    "@types/node": "^20",
    "@types/react": "^19",
    "@types/react-dom": "^19",
    "eslint": "^9",
    "eslint-config-next": "15.3.3",
    "tailwindcss": "^4",
    "tw-animate-css": "^1.3.4",
    "typescript": "^5"
  }
}<|MERGE_RESOLUTION|>--- conflicted
+++ resolved
@@ -15,11 +15,8 @@
     "@radix-ui/react-slot": "^1.2.3",
     "class-variance-authority": "^0.7.1",
     "clsx": "^2.1.1",
-<<<<<<< HEAD
     "jose": "^6.0.11",
-=======
     "highlight.js": "^11.11.1",
->>>>>>> 9bde1fc9
     "lucide-react": "^0.511.0",
     "next": "15.3.3",
     "next-themes": "^0.4.6",
