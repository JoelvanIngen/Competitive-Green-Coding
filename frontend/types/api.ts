--- conflicted
+++ resolved
@@ -56,12 +56,9 @@
     limit?: number;
 }
 
-
 export interface ProblemsAllRequest {
     limit?: number;
 }
-<<<<<<< HEAD
-=======
 
 // Profile API Types
 export interface ProfileSolvedStats {
@@ -107,5 +104,4 @@
 
 export interface ProfileUpdateResponse {
     updated: boolean;
-}
->>>>>>> 67022bec
+}