Below is a set of unique HTTP status codes for the specific scenarios where the webserver would require one of our custom ErrorType: `perms`, `username`, `password`, `email`, `problem`, `other`.
The interface will receive one of the HTTP status codes below together with a problem ID and communicate this to the webserver in the right format using the ErrorTypes:

# User Register

| HTTP Status | Reason                          | Problem ID (detail)          | ErrorType | Implemented |
|------------:|---------------------------------|------------------------------|-----------|-------------|
|         409 | Username Already Exists         | `PROB_USERNAME_EXISTS`       | username  |     ✔️     |
|         422 | Invalid Email Format            | `PROB_INVALID_EMAIL`         | email     |     ✔️     |
|         409 | Email Already Registered        | `PROB_EMAIL_REGISTERED`      | email     |     ✔️     |
|         422 | Username Constraints Violation  | `PROB_USERNAME_CONSTRAINTS`  | username  |     ✔️     |
|         422 | Password Constraints Violation  | `PROB_PASSWORD_CONSTRAINTS`  | password  |     ❎     |

# User Login

| HTTP Status | Reason                          | Problem ID (detail)          | ErrorType | Implemented |
|------------:|---------------------------------|------------------------------|-----------|-------------|
|         422 | Username Constraints Violation  | `PROB_USERNAME_CONSTRAINTS`  | username  |     ✔️     |
|         401 | Invalid login                   | `Unauthorized`               | invalid   |     ✔️     |

# Admin page

| HTTP Status | Reason                          | Problem ID (detail)          | ErrorType | Implemented |
|------------:|---------------------------------|------------------------------|-----------|-------------|
|         403 | Admin Required                  | `PROB_NO_ADMIN`              | perms     |     :question:     |

# User Update
<<<<<<< HEAD

| HTTP Status | Reason                          | Problem ID (detail)          | ErrorType | Implemented |
|------------:|---------------------------------|------------------------------|-----------|-------------|
|         401 | User uuid != payload uuid       | `PROB_INVALID_UUID`          | uuid      |     ✔️     |
|         404 | No user with matching uuid      | `ERROR_USER_NOT_FOUND`       | uuid      |     ✔️     |
|         422 | Key in schema is not an option  | `PROB_INVALID_KEY`           | key       |     ✔️     |

# Get/Read Problem

| HTTP Status | Reason                          | Problem ID (detail)          | ErrorType | Implemented |
|------------:|---------------------------------|------------------------------|-----------|-------------|
|         404 | Problem not found               | `ERROR_PROBLEM_NOT_FOUND`    | problem   |     ✔️     |

# Post Submission

| HTTP Status | Reason                          | Problem ID (detail)          | ErrorType | Implemented |
|------------:|---------------------------------|------------------------------|-----------|-------------|
|         404 | Problem not found               | `ERROR_PROBLEM_NOT_FOUND`    | problem   |     ✔️     |
=======
| HTTP Status | Reason                          | Problem ID (detail)          | FoutType | Implemented |
|------------:|---------------------------------|------------------------------|----------|-------------|
|         401 | User uuid does not match JWT    | `PROB_INVALID_UUID`          | uuid     |     ✔️     |
|         404 | User not found                  | `ERROR_USER_NOT_FOUND`       | uuid     |     ✔️     |
|         422 | Given key is not an option      | `PROB_INVALID_KEY`           | key      |     ✔️     |
>>>>>>> d012c491
<|MERGE_RESOLUTION|>--- conflicted
+++ resolved
@@ -25,13 +25,11 @@
 |         403 | Admin Required                  | `PROB_NO_ADMIN`              | perms     |     :question:     |
 
 # User Update
-<<<<<<< HEAD
-
-| HTTP Status | Reason                          | Problem ID (detail)          | ErrorType | Implemented |
-|------------:|---------------------------------|------------------------------|-----------|-------------|
-|         401 | User uuid != payload uuid       | `PROB_INVALID_UUID`          | uuid      |     ✔️     |
-|         404 | No user with matching uuid      | `ERROR_USER_NOT_FOUND`       | uuid      |     ✔️     |
-|         422 | Key in schema is not an option  | `PROB_INVALID_KEY`           | key       |     ✔️     |
+| HTTP Status | Reason                          | Problem ID (detail)          | ErrorType| Implemented |
+|------------:|---------------------------------|------------------------------|----------|-------------|
+|         401 | User uuid does not match JWT    | `PROB_INVALID_UUID`          | uuid     |     ✔️     |
+|         404 | User not found                  | `ERROR_USER_NOT_FOUND`       | uuid     |     ✔️     |
+|         422 | Given key is not an option      | `PROB_INVALID_KEY`           | key      |     ✔️     |
 
 # Get/Read Problem
 
@@ -43,11 +41,4 @@
 
 | HTTP Status | Reason                          | Problem ID (detail)          | ErrorType | Implemented |
 |------------:|---------------------------------|------------------------------|-----------|-------------|
-|         404 | Problem not found               | `ERROR_PROBLEM_NOT_FOUND`    | problem   |     ✔️     |
-=======
-| HTTP Status | Reason                          | Problem ID (detail)          | FoutType | Implemented |
-|------------:|---------------------------------|------------------------------|----------|-------------|
-|         401 | User uuid does not match JWT    | `PROB_INVALID_UUID`          | uuid     |     ✔️     |
-|         404 | User not found                  | `ERROR_USER_NOT_FOUND`       | uuid     |     ✔️     |
-|         422 | Given key is not an option      | `PROB_INVALID_KEY`           | key      |     ✔️     |
->>>>>>> d012c491
+|         404 | Problem not found               | `ERROR_PROBLEM_NOT_FOUND`    | problem   |     ✔️     |