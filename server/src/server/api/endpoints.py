"""
endpoints.py

gateway for public requests (from webserver).

Current routes:
*   /users/
*   /users/{name}

(/problems/, /submissions/ etc. to be added).

validates through Pydantic, then forwards to the DB microservice.
"""

from typing import Any, Literal

import httpx
from fastapi import APIRouter, HTTPException, status, Depends
from fastapi.security import OAuth2PasswordBearer

from server.config import DB_SERVICE_URL, DB_SERVICE_TIMEOUT_SEC
from server.models import UserGet
from server.models.schemas import UserRegister, UserLogin, TokenResponse

router = APIRouter()

oauth2_scheme = OAuth2PasswordBearer(tokenUrl="auth/login")


async def _proxy_db_request(
    method: Literal["get", "post"],
    path_suffix: str,
    json_payload: dict[str, Any] | None = None,
    headers: dict[str, Any] | None = None,
):
    """
    Big boilerplate function to simplify all other functions
    :param method: HTTP method (get, post)
    :param path_suffix: specific API method to call in the DB handler
    :param json_payload: JSON payload (optional)
    :return: response from DB handler
    """

    async with httpx.AsyncClient() as client:
        try:
            url = f"{DB_SERVICE_URL}{path_suffix}"
            if method == "get":
                if json_payload:
                    # Not allowed I think
                    raise NotImplementedError("Attempted to send json with GET request")

                resp = await client.get(url, timeout=DB_SERVICE_TIMEOUT_SEC, headers=headers)
            elif method == "post":
                resp = await client.post(url, json=json_payload, timeout=DB_SERVICE_TIMEOUT_SEC,
                                         headers=headers)
            else:
                raise NotImplementedError(f"HTTP method {method} not implemented")

            if resp.status_code not in (status.HTTP_200_OK, status.HTTP_201_CREATED):
                raise HTTPException(status_code=resp.status_code, detail=resp.json())

            return resp

        except httpx.RequestError:
            raise HTTPException(
                status_code=status.HTTP_503_SERVICE_UNAVAILABLE,
                detail="could not connect to database service",
            )

        except Exception as e:
            raise HTTPException(
                status_code=status.HTTP_500_INTERNAL_SERVER_ERROR,
                detail=f"An unexpected error occurred while communicating with the database \
                    service: {e}",
            )


@router.post(
    "/auth/register",
    response_model=UserGet,
    status_code=status.HTTP_201_CREATED,
)
async def register_user(user: UserRegister):
    """
    1) Validate incoming JSON against UserRegister.
    2) Forward the payload to DB service's POST /auth/register.
    3) Relay the DB service's UserGet JSON back to the client.
    """
    return (
        await _proxy_db_request(
            "post",
            "/auth/register",
            json_payload=user.model_dump(),
        )
    ).json()


@router.post(
    "/auth/login",
    response_model=TokenResponse,
    status_code=status.HTTP_200_OK,
)
async def login_user(credentials: UserLogin):
    """
    1) Validate incoming JSON against UserLogin.
    2) Forward the payload to DB service's POST /auth/login.
    3) Relay the DB service's TokenResponse JSON back to the client.
    """
<<<<<<< HEAD
    return (
        await _proxy_db_request(
            "post",
            "/auth/login",
            json_payload=credentials.model_dump(),
        )
    ).json()


@router.get(
    "/users/me",
    response_model=UserGet,
    status_code=status.HTTP_200_OK,
)
async def read_current_user(token: str = Depends(oauth2_scheme)):
    """
    1) Extract the JWT via OAuth2PasswordBearer.
    2) Forward a GET to DB service's /users/me with Authorization header.
    3) Relay the DB service's UserGet JSON back to the client.
    """
    auth_header = {"Authorization": f"Bearer {token}"}
    return (
        await _proxy_db_request(
            "get",
            "/users/me",
            headers=auth_header,
        )
    ).json()
=======

    return (await _proxy_db_request(
        "get",
        f"/users/{username}",
    )).json()


@router.get("/health", status_code=200)
async def health_check():
    return {"status": "ok", "message": "DB service is running"}
>>>>>>> 59cd2558
<|MERGE_RESOLUTION|>--- conflicted
+++ resolved
@@ -106,7 +106,6 @@
     2) Forward the payload to DB service's POST /auth/login.
     3) Relay the DB service's TokenResponse JSON back to the client.
     """
-<<<<<<< HEAD
     return (
         await _proxy_db_request(
             "post",
@@ -135,15 +134,8 @@
             headers=auth_header,
         )
     ).json()
-=======
-
-    return (await _proxy_db_request(
-        "get",
-        f"/users/{username}",
-    )).json()
 
 
 @router.get("/health", status_code=200)
 async def health_check():
-    return {"status": "ok", "message": "DB service is running"}
->>>>>>> 59cd2558
+    return {"status": "ok", "message": "DB service is running"}