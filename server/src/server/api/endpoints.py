"""
endpoints.py

gateway for public requests (from webserver).

Current routes:
*   /users/
*   /users/{name}

(/problems/, /submissions/ etc. to be added).

validates through Pydantic, then forwards to the DB microservice.
"""
<<<<<<< HEAD

=======
>>>>>>> f7895e5b
from typing import Any, Literal

import httpx
from fastapi import APIRouter, HTTPException, status, Depends

from server.config import DB_SERVICE_URL, DB_SERVICE_TIMEOUT_SEC
from server.models import UserGet, UserPost
from server.models.schemas import UserRegister, TokenResponse, UserLogin

router = APIRouter()


async def _proxy_db_request(
<<<<<<< HEAD
    method: Literal["get", "post"],
    path_suffix: str,
    json_payload: dict[str, Any] | None = None,
    headers: dict[str, Any] | None = None,
):
=======
        method: Literal["get", "post"],
        path_suffix: str,
        json_payload: dict[str, Any] | None = None,
):
    """
    Big boilerplate function to simplify all other functions
    :param method: HTTP method (get, post)
    :param path_suffix: specific API method to call in the DB handler
    :param json_payload: JSON payload (optional)
    :return: response from DB handler
    """

    async with httpx.AsyncClient() as client:
        try:
            url = f"{DB_SERVICE_URL}{path_suffix}"
            if method == "get":
                if json_payload:
                    # Not allowed I think
                    raise NotImplementedError("Attempted to send json with GET request")

                resp = await client.get(url, timeout=DB_SERVICE_TIMEOUT_SEC)
            elif method == "post":
                resp = await client.post(url, json=json_payload, timeout=DB_SERVICE_TIMEOUT_SEC)
            else:
                raise NotImplementedError(f"HTTP method {method} not implemented")

            if resp.status_code not in (status.HTTP_200_OK, status.HTTP_201_CREATED):
                raise HTTPException(status_code=resp.status_code, detail=resp.json())

            return resp

        except httpx.RequestError as e:
            raise HTTPException(
                status_code=status.HTTP_503_SERVICE_UNAVAILABLE,
                detail="could not connect to database service",
            )

        except Exception as e:
            raise HTTPException(
                status_code=status.HTTP_500_INTERNAL_SERVER_ERROR,
                detail=f"An unexpected error occurred while communicating with the database service: {e}",
            )


@router.post(
    "/users/",
    response_model=UserPost,
    status_code=status.HTTP_201_CREATED,
)
async def create_user(user: UserPost):
>>>>>>> f7895e5b
    """
    Big boilerplate function to simplify all other functions
    :param method: HTTP method (get, post)
    :param path_suffix: specific API method to call in the DB handler
    :param json_payload: JSON payload (optional)
    :return: response from DB handler
    """
<<<<<<< HEAD

    async with httpx.AsyncClient() as client:
        try:
            url = f"{DB_SERVICE_URL}{path_suffix}"
            if method == "get":
                if json_payload:
                    # Not allowed I think
                    raise NotImplementedError("Attempted to send json with GET request")

                resp = await client.get(url, timeout=DB_SERVICE_TIMEOUT_SEC, headers=headers)
            elif method == "post":
                resp = await client.post(url, json=json_payload, timeout=DB_SERVICE_TIMEOUT_SEC, headers=headers)
            else:
                raise NotImplementedError(f"HTTP method {method} not implemented")

            if resp.status_code not in (status.HTTP_200_OK, status.HTTP_201_CREATED):
                raise HTTPException(status_code=resp.status_code, detail=resp.json())

            return resp

        except httpx.RequestError as e:
            raise HTTPException(
                status_code=status.HTTP_503_SERVICE_UNAVAILABLE,
                detail="could not connect to database service",
            )

        except Exception as e:
            raise HTTPException(
                status_code=status.HTTP_500_INTERNAL_SERVER_ERROR,
                detail=f"An unexpected error occurred while communicating with the database service: {e}",
            )


@router.post(
    "/auth/register",
    response_model=UserGet,
    status_code=status.HTTP_201_CREATED,
)
async def register_user(user: UserRegister):
    """
    1) Validate incoming JSON against UserRegister.
    2) Forward the payload to DB service’s POST /auth/register.
    3) Relay the DB service’s UserGet JSON back to the client.
    """
    return (
        await _proxy_db_request(
            "post",
            "/auth/register",
            json_payload=user.model_dump(),
        )
    ).json()
=======

    return (await _proxy_db_request(
        "post",
        "/users/",
        json_payload=user.model_dump(),
    )).json()
>>>>>>> f7895e5b


@router.post(
    "/auth/login",
    response_model=TokenResponse,
    status_code=status.HTTP_200_OK,
)
async def login_user(credentials: UserLogin):
    """
    1) Validate incoming JSON against UserLogin.
    2) Forward the payload to DB service’s POST /auth/login.
    3) Relay the DB service’s TokenResponse JSON back to the client.
    """
<<<<<<< HEAD
    return (
        await _proxy_db_request(
            "post",
            "/auth/login",
            json_payload=credentials.model_dump(),
        )
    ).json()


@router.get(
    "/users/me",
    response_model=UserGet,
    status_code=status.HTTP_200_OK,
)
async def read_current_user(token: str = Depends(oauth2_scheme)):
    """
    1) Extract the JWT via OAuth2PasswordBearer.
    2) Forward a GET to DB service’s /users/me with Authorization header.
    3) Relay the DB service’s UserGet JSON back to the client.
    """
    auth_header = {"Authorization": f"Bearer {token}"}
    return (
        await _proxy_db_request(
            "get",
            "/users/me",
            headers=auth_header,
        )
    ).json()
=======

    return (await _proxy_db_request(
        "get",
        f"/users/{username}",
    )).json()
>>>>>>> f7895e5b
<|MERGE_RESOLUTION|>--- conflicted
+++ resolved
@@ -11,10 +11,7 @@
 
 validates through Pydantic, then forwards to the DB microservice.
 """
-<<<<<<< HEAD
 
-=======
->>>>>>> f7895e5b
 from typing import Any, Literal
 
 import httpx
@@ -28,16 +25,10 @@
 
 
 async def _proxy_db_request(
-<<<<<<< HEAD
     method: Literal["get", "post"],
     path_suffix: str,
     json_payload: dict[str, Any] | None = None,
     headers: dict[str, Any] | None = None,
-):
-=======
-        method: Literal["get", "post"],
-        path_suffix: str,
-        json_payload: dict[str, Any] | None = None,
 ):
     """
     Big boilerplate function to simplify all other functions
@@ -85,7 +76,6 @@
     status_code=status.HTTP_201_CREATED,
 )
 async def create_user(user: UserPost):
->>>>>>> f7895e5b
     """
     Big boilerplate function to simplify all other functions
     :param method: HTTP method (get, post)
@@ -93,7 +83,6 @@
     :param json_payload: JSON payload (optional)
     :return: response from DB handler
     """
-<<<<<<< HEAD
 
     async with httpx.AsyncClient() as client:
         try:
@@ -145,14 +134,6 @@
             json_payload=user.model_dump(),
         )
     ).json()
-=======
-
-    return (await _proxy_db_request(
-        "post",
-        "/users/",
-        json_payload=user.model_dump(),
-    )).json()
->>>>>>> f7895e5b
 
 
 @router.post(
@@ -166,7 +147,6 @@
     2) Forward the payload to DB service’s POST /auth/login.
     3) Relay the DB service’s TokenResponse JSON back to the client.
     """
-<<<<<<< HEAD
     return (
         await _proxy_db_request(
             "post",
@@ -194,11 +174,4 @@
             "/users/me",
             headers=auth_header,
         )
-    ).json()
-=======
-
-    return (await _proxy_db_request(
-        "get",
-        f"/users/{username}",
-    )).json()
->>>>>>> f7895e5b
+    ).json()