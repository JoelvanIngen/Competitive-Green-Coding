"""
#TODO:
- move from Depends to Security
- CORS middleware
- Rate limiting
- Docs
- (add jwt token check here?)

Implementation of OpenAPI docs, a gateway for all requests (from webserver).

Documentation is found indocumentation/de_interface.yaml

Validates through Pydantic, then forwards to the DB microservice.

Uses proxy to define DB requests.
"""

<<<<<<< HEAD
from fastapi import APIRouter, Depends, status
=======
from typing import Any, Literal

import httpx
from fastapi import APIRouter, Depends, HTTPException, status, Query
>>>>>>> 8c164cd9
from fastapi.security import OAuth2PasswordBearer

from server.models import UserGet
from server.models.schemas import (
    AddProblemRequest,
    AdminProblemsResponse,
    LeaderboardRequest,
    LeaderboardResponse,
    LoginRequest,
    ProblemDetailsResponse,
    ProblemRequest,
    RegisterRequest,
    SubmissionRequest,
    SubmissionResponse,
    TokenResponse,
)
from server.api import proxy

router = APIRouter()

oauth2_scheme = OAuth2PasswordBearer(tokenUrl="auth/login")


# ============================================================================
# Login page Endpoints [Jona]
# ============================================================================
# Public endpoints: No authentication required for these endpoints.


@router.post(
    "/auth/login",
    response_model=TokenResponse,
    status_code=status.HTTP_200_OK,
)
async def login_user(credentials: LoginRequest):
    """
    1) Validate incoming JSON against LoginRequest.
    2) Forward the payload to DB service's POST /auth/login.
    3) Relay the DB service's TokenResponse JSON back to the client.
    """
    return (
        await proxy.db_request(
            "post",
            "/auth/login",
            json_payload=credentials.model_dump(),
        )
    ).json()


@router.post(
    "/auth/register",
    response_model=UserGet,
    status_code=status.HTTP_201_CREATED,
)
async def register_user(user: RegisterRequest):
    """
    1) Validate incoming JSON against RegisterRequest.
    2) Forward the payload to DB service's POST /auth/register.
    3) Relay the DB service's UserGet JSON back to the client.
    """
    return (
        await proxy.db_request(
            "post",
            "/auth/register",
            json_payload=user.model_dump(),
        )
    ).json()


# ============================================================================
# User page Endpoints
# ============================================================================
# Authenticated endpoints: Requires valid JWT token in Authorization header.


@router.get(
    "/users/me",
    response_model=UserGet,
    status_code=status.HTTP_200_OK,
)
async def read_current_user(token: str = Depends(oauth2_scheme)):
    """
    1) Extract the JWT via OAuth2PasswordBearer.
    2) Forward a GET to DB service's /users/me with Authorization header.
    3) Relay the DB service's UserGet JSON back to the client.
    """
    auth_header = {"Authorization": f"Bearer {token}"}
    return (
        await proxy.db_request(
            "get",
            "/users/me",
            headers=auth_header,
        )
    ).json()


# ============================================================================
# Problems page Endpoints [Abe]
# ============================================================================
# Public endpoints: No authentication required.


# ============================================================================
# Submission page Endpoints [Martijn]
# ============================================================================
# Authenticated endpoints: Requires valid JWT token in Authorization header.


# TODO: problem_id gets sent as query parameter, is this function catching it?
@router.get(
    "/problem",
    response_model=ProblemDetailsResponse,
    status_code=status.HTTP_200_OK,
    summary="Get problem details",
    description=(
        "Retrieve detailed information about a specific programming problem "
        "for the submission page"
    ),
    responses={
        404: {
            "description": "Problem not found",
            "content": {
                "application/json": {
                    "example": {
                        "error": "No problem found with the given id"
                    }
                }
            },
        }
    }
)
<<<<<<< HEAD
async def get_problem_by_id(problem_request: ProblemRequest):
    """
    1) Validate incoming JSON against ProblemRequest.
    2) Forward the payload to DB service's GET /problem.
    3) Relay the DB service's ProblemDetailsResponse JSON back to the client.
    """
    return (
        await proxy.db_request(
            "get",
            "/problem",
            json_payload=problem_request.model_dump(),
        )
    ).json()
=======
async def get_problem_details(problem_id: int = Query(...)):
    """
    Fetches full problem details by ID from the database service.

    This endpoint is called from the submission page and expects a 'problem_id'
    as a query parameter.
    Returns a 200 OK with problem data or 404 if the problem doesn't exist.
    """
    request = ProblemRequest(problem_id=problem_id)
    problem = await actions.get_problem_by_id(request)
    if problem is None:
        raise HTTPException(
            status_code=404,
            detail={"error": f"No problem found with id {problem_id}"}
        )
    return problem
>>>>>>> 8c164cd9


# TODO: test if parameterpassing works
@router.post(
    "/submission",
    response_model=SubmissionResponse,
    status_code=status.HTTP_200_OK,
)
async def post_submission(submission: SubmissionRequest, token: str = Depends(oauth2_scheme)):
    """
    1) Extract the JWT via OAuth2PasswordBearer.
    2) Forward a POST to DB service's /submission with Authorization header.
    3) Relay the DB service's SubmissionResponse JSON back to the client.
    """
    auth_header = {"Authorization": f"Bearer {token}"}
    return (
        await proxy.db_request(
            "post",
            "/submission",
            headers=auth_header,
            json_payload=submission.model_dump(),
        )
    ).json()


# ============================================================================
# Leaderboard page Endpoints [Adib]
# ============================================================================
# Public endpoints: No authentication required.


@router.post(
    "/leaderboard",
    response_model=LeaderboardResponse,
    status_code=status.HTTP_200_OK,
)
async def read_leaderboard(leaderboard_request: LeaderboardRequest):
    """
    1) Validate incoming JSON against LeaderboardRequest.
    2) Forward the payload to DB service's POST /auth/register.
    3) Relay the DB service's LeaderboardResponse JSON back to the client.
    """
    return (
        await proxy.db_request(
            "post",
            "/leaderboard",
            json_payload=leaderboard_request.model_dump(),
        )
    ).json()


# ============================================================================
# Admin page Endpoints [Adam]
# ============================================================================
# Authenticated endpoints: Requires valid JWT token in Authorization header.


@router.get(
    "/admin/my-problems",
    response_model=AdminProblemsResponse,
    status_code=status.HTTP_200_OK,
)
async def get_admin_problems(token: str = Depends(oauth2_scheme)):
    """
    1) Extract the JWT via OAuth2PasswordBearer.
    2) Forward a GET to DB service's /admin/my-problems with Authorization header.
    3) Relay the DB service's AdminProblemsResponse JSON back to the client.
    """
    auth_header = {"Authorization": f"Bearer {token}"}
    return (
        await proxy.db_request(
            "get",
            "/admin/my-problems",
            headers=auth_header,
        )
    ).json()


# TODO: test if parameterpassing works
@router.post(
    "/admin/add-problem",
    response_model=ProblemRequest,
    status_code=status.HTTP_200_OK,
)
async def add_problem(problem: AddProblemRequest, token: str = Depends(oauth2_scheme)):
    """
    1) Extract the JWT via OAuth2PasswordBearer.
    2) Forward a GET to DB service's /admin/add-problem with Authorization header.
    3) Relay the DB service's ProblemRequest JSON back to the client.
    """
    auth_header = {"Authorization": f"Bearer {token}"}
    return (
        await proxy.db_request(
            "post",
            "/admin/add-problem",
            headers=auth_header,
            json_payload=problem.model_dump(),
        )
    ).json()


# ============================================================================
# Health Check Endpoints
# ============================================================================
# Public endpoints: No authentication required for these endpoints.


@router.get("/health", status_code=200)
async def health_check():
    return {"status": "ok", "message": "DB service is running"}<|MERGE_RESOLUTION|>--- conflicted
+++ resolved
@@ -8,21 +8,19 @@
 
 Implementation of OpenAPI docs, a gateway for all requests (from webserver).
 
-Documentation is found indocumentation/de_interface.yaml
-
-Validates through Pydantic, then forwards to the DB microservice.
-
-Uses proxy to define DB requests.
+Current routes:
+*   /users/
+*   /users/{name}
+
+(/problems/, /submissions/ etc. to be added).
+
+validates through Pydantic, then forwards to the DB microservice.
 """
 
-<<<<<<< HEAD
-from fastapi import APIRouter, Depends, status
-=======
 from typing import Any, Literal
 
 import httpx
 from fastapi import APIRouter, Depends, HTTPException, status, Query
->>>>>>> 8c164cd9
 from fastapi.security import OAuth2PasswordBearer
 
 from server.models import UserGet
@@ -40,6 +38,7 @@
     TokenResponse,
 )
 from server.api import proxy
+from server.api import actions
 
 router = APIRouter()
 
@@ -137,6 +136,10 @@
     response_model=ProblemDetailsResponse,
     status_code=status.HTTP_200_OK,
     summary="Get problem details",
+    description=(
+        "Retrieve detailed information about a specific programming problem "
+        "for the submission page"
+    ),
     description=(
         "Retrieve detailed information about a specific programming problem "
         "for the submission page"
@@ -154,21 +157,6 @@
         }
     }
 )
-<<<<<<< HEAD
-async def get_problem_by_id(problem_request: ProblemRequest):
-    """
-    1) Validate incoming JSON against ProblemRequest.
-    2) Forward the payload to DB service's GET /problem.
-    3) Relay the DB service's ProblemDetailsResponse JSON back to the client.
-    """
-    return (
-        await proxy.db_request(
-            "get",
-            "/problem",
-            json_payload=problem_request.model_dump(),
-        )
-    ).json()
-=======
 async def get_problem_details(problem_id: int = Query(...)):
     """
     Fetches full problem details by ID from the database service.
@@ -185,7 +173,6 @@
             detail={"error": f"No problem found with id {problem_id}"}
         )
     return problem
->>>>>>> 8c164cd9
 
 
 # TODO: test if parameterpassing works
