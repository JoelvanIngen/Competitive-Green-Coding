"""
#TODO:
- move from Depends to Security
- CORS middleware
- Rate limiting
- Docs
- (add jwt token check here?)

Implementation of OpenAPI docs, a gateway for all requests (from webserver).

Current routes:
*   /users/
*   /users/{name}

(/problems/, /submissions/ etc. to be added).

validates through Pydantic, then forwards to the DB microservice.
"""

from typing import Any, Literal

import httpx
from fastapi import APIRouter, Depends, HTTPException, status
from fastapi.security import OAuth2PasswordBearer

<<<<<<< HEAD
from server.models import UserGet
from server.models.schemas import (
    AddProblemRequest,
    AdminProblemsResponse,
    LeaderboardRequest,
    LeaderboardResponse,
    LoginRequest,
    ProblemDetailsResponse,
    ProblemRequest,
    RegisterRequest,
    SubmissionRequest,
    SubmissionResponse,
    TokenResponse,
)
from server.api import proxy
from server.api import actions
=======
from common.schemas import (
    LeaderboardGet,
    ProblemGet,
    TokenResponse,
    UserGet,
    UserLogin,
    UserRegister,
)
from server.api import actions
from server.config import settings
from server.models.frontend_schemas import ProblemRequest
>>>>>>> 11b680bb

router = APIRouter()

oauth2_scheme = OAuth2PasswordBearer(tokenUrl="auth/login")


# ============================================================================
# Login page Endpoints [Jona]
# ============================================================================
# Public endpoints: No authentication required for these endpoints.


@router.post(
    "/auth/login",
    response_model=TokenResponse,
    status_code=status.HTTP_200_OK,
)
async def login_user(credentials: LoginRequest):
    """
    1) Validate incoming JSON against LoginRequest.
    2) Forward the payload to DB service's POST /auth/login.
    3) Relay the DB service's TokenResponse JSON back to the client.
    """
    return (
        await proxy.db_request(
            "post",
            "/auth/login",
            json_payload=credentials.model_dump(),
        )
    ).json()


@router.post(
    "/auth/register",
    response_model=UserGet,
    status_code=status.HTTP_201_CREATED,
)
async def register_user(user: RegisterRequest):
    """
    1) Validate incoming JSON against RegisterRequest.
    2) Forward the payload to DB service's POST /auth/register.
    3) Relay the DB service's UserGet JSON back to the client.
    """
    return (
        await proxy.db_request(
            "post",
            "/auth/register",
            json_payload=user.model_dump(),
        )
    ).json()


# ============================================================================
# User page Endpoints
# ============================================================================
# Authenticated endpoints: Requires valid JWT token in Authorization header.


@router.get(
    "/users/me",
    response_model=UserGet,
    status_code=status.HTTP_200_OK,
)
async def read_current_user(token: str = Depends(oauth2_scheme)):
    """
    1) Extract the JWT via OAuth2PasswordBearer.
    2) Forward a GET to DB service's /users/me with Authorization header.
    3) Relay the DB service's UserGet JSON back to the client.
    """
    auth_header = {"Authorization": f"Bearer {token}"}
    return (
        await proxy.db_request(
            "get",
            "/users/me",
            headers=auth_header,
        )
    ).json()


# ============================================================================
# Problems page Endpoints [Abe]
# ============================================================================
# Public endpoints: No authentication required.


# ============================================================================
# Submission page Endpoints [Martijn]
# ============================================================================
# Authenticated endpoints: Requires valid JWT token in Authorization header.


# TODO: problem_id gets sent as query parameter, is this function catching it?
@router.get(
    "/problem",
    response_model=ProblemDetailsResponse,
    status_code=status.HTTP_200_OK,
<<<<<<< HEAD
    summary="Get problem details",
    description=(
        "Retrieve detailed information about a specific programming problem "
        "for the submission page"
    ),
    description=(
        "Retrieve detailed information about a specific programming problem "
        "for the submission page"
    ),
    responses={
        404: {
            "description": "Problem not found",
            "content": {
                "application/json": {
                    "example": {
                        "error": "No problem found with the given id"
                    }
                }
            },
        }
    }
=======
>>>>>>> 11b680bb
)
async def get_problem_by_id(problem_request: ProblemRequest):
    return await actions.get_problem_by_id(problem_request)


# TODO: test if parameterpassing works
@router.post(
    "/submission",
    response_model=SubmissionResponse,
    status_code=status.HTTP_200_OK,
)
async def post_submission(submission: SubmissionRequest, token: str = Depends(oauth2_scheme)):
    """
    1) Extract the JWT via OAuth2PasswordBearer.
    2) Forward a POST to DB service's /submission with Authorization header.
    3) Relay the DB service's SubmissionResponse JSON back to the client.
    """
    auth_header = {"Authorization": f"Bearer {token}"}
    return (
        await proxy.db_request(
            "post",
            "/submission",
            headers=auth_header,
            json_payload=submission.model_dump(),
        )
    ).json()


# ============================================================================
# Leaderboard page Endpoints [Adib]
# ============================================================================
# Public endpoints: No authentication required.


@router.post(
    "/leaderboard",
    response_model=LeaderboardResponse,
    status_code=status.HTTP_200_OK,
)
async def read_leaderboard(leaderboard_request: LeaderboardRequest):
    """
    1) Validate incoming JSON against LeaderboardRequest.
    2) Forward the payload to DB service's POST /auth/register.
    3) Relay the DB service's LeaderboardResponse JSON back to the client.
    """
    return (
        await proxy.db_request(
            "post",
            "/leaderboard",
            json_payload=leaderboard_request.model_dump(),
        )
    ).json()


# ============================================================================
# Admin page Endpoints [Adam]
# ============================================================================
# Authenticated endpoints: Requires valid JWT token in Authorization header.


@router.get(
    "/admin/my-problems",
    response_model=AdminProblemsResponse,
    status_code=status.HTTP_200_OK,
)
async def get_admin_problems(token: str = Depends(oauth2_scheme)):
    """
    1) Extract the JWT via OAuth2PasswordBearer.
    2) Forward a GET to DB service's /admin/my-problems with Authorization header.
    3) Relay the DB service's AdminProblemsResponse JSON back to the client.
    """
    auth_header = {"Authorization": f"Bearer {token}"}
    return (
        await proxy.db_request(
            "get",
            "/admin/my-problems",
            headers=auth_header,
        )
    ).json()


# TODO: test if parameterpassing works
@router.post(
    "/admin/add-problem",
    response_model=ProblemRequest,
    status_code=status.HTTP_200_OK,
)
async def add_problem(problem: AddProblemRequest, token: str = Depends(oauth2_scheme)):
    """
    1) Extract the JWT via OAuth2PasswordBearer.
    2) Forward a GET to DB service's /admin/add-problem with Authorization header.
    3) Relay the DB service's ProblemRequest JSON back to the client.
    """
    auth_header = {"Authorization": f"Bearer {token}"}
    return (
        await proxy.db_request(
            "post",
            "/admin/add-problem",
            headers=auth_header,
            json_payload=problem.model_dump(),
        )
    ).json()


# ============================================================================
# Health Check Endpoints
# ============================================================================
# Public endpoints: No authentication required for these endpoints.


@router.get("/health", status_code=200)
async def health_check():
    return {"status": "ok", "message": "DB service is running"}<|MERGE_RESOLUTION|>--- conflicted
+++ resolved
@@ -23,8 +23,17 @@
 from fastapi import APIRouter, Depends, HTTPException, status
 from fastapi.security import OAuth2PasswordBearer
 
-<<<<<<< HEAD
-from server.models import UserGet
+from server.api import actions
+from server.config import settings
+
+from common.schemas import (
+    LeaderboardGet,
+    ProblemGet,
+    TokenResponse,
+    UserGet,
+    UserLogin,
+    UserRegister,
+)
 from server.models.schemas import (
     AddProblemRequest,
     AdminProblemsResponse,
@@ -38,21 +47,11 @@
     SubmissionResponse,
     TokenResponse,
 )
+from server.models.frontend_schemas import ProblemRequest
+
+
 from server.api import proxy
 from server.api import actions
-=======
-from common.schemas import (
-    LeaderboardGet,
-    ProblemGet,
-    TokenResponse,
-    UserGet,
-    UserLogin,
-    UserRegister,
-)
-from server.api import actions
-from server.config import settings
-from server.models.frontend_schemas import ProblemRequest
->>>>>>> 11b680bb
 
 router = APIRouter()
 
@@ -149,12 +148,7 @@
     "/problem",
     response_model=ProblemDetailsResponse,
     status_code=status.HTTP_200_OK,
-<<<<<<< HEAD
     summary="Get problem details",
-    description=(
-        "Retrieve detailed information about a specific programming problem "
-        "for the submission page"
-    ),
     description=(
         "Retrieve detailed information about a specific programming problem "
         "for the submission page"
@@ -171,11 +165,23 @@
             },
         }
     }
-=======
->>>>>>> 11b680bb
-)
-async def get_problem_by_id(problem_request: ProblemRequest):
-    return await actions.get_problem_by_id(problem_request)
+)
+async def get_problem_details(problem_id: int = Query(...)):
+    """
+    Fetches full problem details by ID from the database service.
+
+    This endpoint is called from the submission page and expects a 'problem_id'
+    as a query parameter.
+    Returns a 200 OK with problem data or 404 if the problem doesn't exist.
+    """
+    request = ProblemRequest(problem_id=problem_id)
+    problem = await actions.get_problem_by_id(request)
+    if problem is None:
+        raise HTTPException(
+            status_code=404,
+            detail={"error": f"No problem found with id {problem_id}"}
+        )
+    return problem
 
 
 # TODO: test if parameterpassing works
