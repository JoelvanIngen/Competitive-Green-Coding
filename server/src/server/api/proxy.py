"""
All proxy functions used by routers are defined here.
Security conciderations should be specified here

"""

from typing import Any, Literal

import httpx
from fastapi import HTTPException, status

from common.typing import HTTPErrorTypeDescription
from server.config import settings


async def db_request(
    method: Literal["get", "post", "put"],
    path_suffix: str,
    json_payload: dict[str, Any] | None = None,
    headers: dict[str, Any] | None = None,
):
    """
    Big boilerplate function to simplify all other functions
    :param method: HTTP method (get, post)
    :param path_suffix: specific API method to call in the DB handler
    :param json_payload: JSON payload (optional)
    :return: response from DB handler
    """

    async with httpx.AsyncClient() as client:
        try:
            url = f"{settings.DB_SERVICE_URL}/api{path_suffix}"
            if method == "get":
                if json_payload:
                    # Not allowed I think
                    raise NotImplementedError("Attempted to send json with GET request")

                resp = await client.get(url, timeout=settings.NETWORK_TIMEOUT, headers=headers)
            elif method == "post":
                resp = await client.post(
                    url, json=json_payload, timeout=settings.NETWORK_TIMEOUT, headers=headers
                )
            else:
                raise NotImplementedError(f"HTTP method {method} not implemented")

            if resp.status_code not in (status.HTTP_200_OK, status.HTTP_201_CREATED):
                raise HTTPException(status_code=resp.status_code, detail=resp.json())

            return resp

        except httpx.RequestError as e:
            raise HTTPException(
                status_code=status.HTTP_503_SERVICE_UNAVAILABLE,
                detail="could not connect to database service",
            ) from e

        except HTTPException as e:
            try:
                status_code, error_type, description = HTTPErrorTypeDescription[
                    e.detail["detail"]  # type: ignore
                ]
            except KeyError:
<<<<<<< HEAD
                status_code, error_type, description = HTTPErrorTypeDescription[
                    "ERROR_OTHER_SERVER_ERROR"
                ]
=======
                status_code, error_type, description = (
                    400,
                    "other",
                    "Proxy: An unexpected error occured",
                )
>>>>>>> 87584f3d

            detail = {"type": error_type, "description": description}

            raise HTTPException(status_code=int(status_code), detail=detail) from e

        except Exception as e:
            raise HTTPException(
                status_code=status.HTTP_500_INTERNAL_SERVER_ERROR,
                detail=f"An unexpected error occurred while communicating with the database \
                    service: {e}",
            ) from e<|MERGE_RESOLUTION|>--- conflicted
+++ resolved
@@ -60,17 +60,11 @@
                     e.detail["detail"]  # type: ignore
                 ]
             except KeyError:
-<<<<<<< HEAD
-                status_code, error_type, description = HTTPErrorTypeDescription[
-                    "ERROR_OTHER_SERVER_ERROR"
-                ]
-=======
                 status_code, error_type, description = (
                     400,
                     "other",
                     "Proxy: An unexpected error occured",
                 )
->>>>>>> 87584f3d
 
             detail = {"type": error_type, "description": description}
 
